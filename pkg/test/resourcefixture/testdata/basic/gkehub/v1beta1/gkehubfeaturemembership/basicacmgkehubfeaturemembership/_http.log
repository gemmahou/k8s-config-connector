GET https://cloudresourcemanager.googleapis.com/v1/projects/example-project-01?alt=json&prettyPrint=false
User-Agent: google-api-go-client/0.5 kcc/${kccVersion} (+https://github.com/GoogleCloudPlatform/k8s-config-connector) kcc/controller-manager/${kccVersion}

403 Forbidden
Content-Type: application/json; charset=UTF-8
Server: ESF
Vary: Origin
Vary: X-Origin
Vary: Referer
X-Content-Type-Options: nosniff
X-Frame-Options: SAMEORIGIN
X-Xss-Protection: 0

{
  "error": {
    "code": 403,
    "message": "The caller does not have permission",
    "status": "PERMISSION_DENIED"
  }
}

---

POST https://cloudbilling.googleapis.com/v1/billingAccounts/${billingAccountID}:testIamPermissions?alt=json&prettyPrint=false
Content-Type: application/json
User-Agent: google-api-go-client/0.5 kcc/${kccVersion} (+https://github.com/GoogleCloudPlatform/k8s-config-connector) kcc/controller-manager/${kccVersion}

{
  "permissions": [
    "billing.resourceAssociations.create"
  ]
}

200 OK
Content-Type: application/json; charset=UTF-8
Server: ESF
Vary: Origin
Vary: X-Origin
Vary: Referer
X-Content-Type-Options: nosniff
X-Frame-Options: SAMEORIGIN
X-Xss-Protection: 0

{
  "permissions": [
    "billing.resourceAssociations.create"
  ]
}

---

POST https://cloudresourcemanager.googleapis.com/v1/projects?alt=json&prettyPrint=false
Content-Type: application/json
User-Agent: google-api-go-client/0.5 kcc/${kccVersion} (+https://github.com/GoogleCloudPlatform/k8s-config-connector) kcc/controller-manager/${kccVersion}

{
  "labels": {
    "cnrm-test": "true",
    "managed-by-cnrm": "true"
  },
  "name": "Dependent Project",
  "parent": {
    "id": "${organizationID}",
    "type": "organization"
  },
  "projectId": "example-project-01"
}

200 OK
Content-Type: application/json; charset=UTF-8
Server: ESF
Vary: Origin
Vary: X-Origin
Vary: Referer
X-Content-Type-Options: nosniff
X-Frame-Options: SAMEORIGIN
X-Xss-Protection: 0

{
  "name": "operations/${operationID}"
}

---

GET https://cloudresourcemanager.googleapis.com/v1/operations/${operationID}?alt=json
Content-Type: application/json
User-Agent: kcc/${kccVersion} (+https://github.com/GoogleCloudPlatform/k8s-config-connector) kcc/controller-manager/${kccVersion}

200 OK
Content-Type: application/json; charset=UTF-8
Server: ESF
Vary: Origin
Vary: X-Origin
Vary: Referer
X-Content-Type-Options: nosniff
X-Frame-Options: SAMEORIGIN
X-Xss-Protection: 0

{
  "done": true,
  "metadata": {
    "@type": "type.googleapis.com/google.cloudresourcemanager.v1.ProjectCreationStatus",
    "gettable": true,
    "ready": true
  },
  "name": "operations/${operationID}",
  "response": {
    "@type": "type.googleapis.com/google.cloudresourcemanager.v1.Project",
    "createTime": "2024-04-01T12:34:56.123456Z",
    "labels": {
      "cnrm-test": "true",
      "managed-by-cnrm": "true"
    },
    "lifecycleState": "ACTIVE",
    "name": "Dependent Project",
    "parent": {
      "id": "${organizationID}",
      "type": "organization"
    },
    "projectId": "example-project-01",
    "projectNumber": "${projectNumber}"
  }
}

---

PUT https://cloudbilling.googleapis.com/v1/projects/example-project-01/billingInfo?alt=json&prettyPrint=false
Content-Type: application/json
User-Agent: google-api-go-client/0.5 kcc/${kccVersion} (+https://github.com/GoogleCloudPlatform/k8s-config-connector) kcc/controller-manager/${kccVersion}

{
  "billingAccountName": "billingAccounts/${billingAccountID}"
}

200 OK
Content-Type: application/json; charset=UTF-8
Server: ESF
Vary: Origin
Vary: X-Origin
Vary: Referer
X-Content-Type-Options: nosniff
X-Frame-Options: SAMEORIGIN
X-Xss-Protection: 0

{
  "billingAccountName": "billingAccounts/${billingAccountID}",
  "billingEnabled": true,
  "name": "projects/example-project-01/billingInfo",
  "projectId": "example-project-01"
}

---

GET https://cloudbilling.googleapis.com/v1/projects/example-project-01/billingInfo?alt=json&prettyPrint=false
User-Agent: google-api-go-client/0.5 kcc/${kccVersion} (+https://github.com/GoogleCloudPlatform/k8s-config-connector) kcc/controller-manager/${kccVersion}

200 OK
Content-Type: application/json; charset=UTF-8
Server: ESF
Vary: Origin
Vary: X-Origin
Vary: Referer
X-Content-Type-Options: nosniff
X-Frame-Options: SAMEORIGIN
X-Xss-Protection: 0

{
  "billingAccountName": "billingAccounts/${billingAccountID}",
  "billingEnabled": true,
  "name": "projects/example-project-01/billingInfo",
  "projectId": "example-project-01"
}

---

GET https://cloudresourcemanager.googleapis.com/v1/projects/example-project-01?alt=json&prettyPrint=false
User-Agent: google-api-go-client/0.5 kcc/${kccVersion} (+https://github.com/GoogleCloudPlatform/k8s-config-connector) kcc/controller-manager/${kccVersion}

200 OK
Content-Type: application/json; charset=UTF-8
Server: ESF
Vary: Origin
Vary: X-Origin
Vary: Referer
X-Content-Type-Options: nosniff
X-Frame-Options: SAMEORIGIN
X-Xss-Protection: 0

{
  "createTime": "2024-04-01T12:34:56.123456Z",
  "labels": {
    "cnrm-test": "true",
    "managed-by-cnrm": "true"
  },
  "lifecycleState": "ACTIVE",
  "name": "Dependent Project",
  "parent": {
    "id": "${organizationID}",
    "type": "organization"
  },
  "projectId": "example-project-01",
  "projectNumber": "${projectNumber}"
}

---

GET https://cloudbilling.googleapis.com/v1/projects/example-project-01/billingInfo?alt=json&prettyPrint=false
User-Agent: google-api-go-client/0.5 kcc/${kccVersion} (+https://github.com/GoogleCloudPlatform/k8s-config-connector) kcc/controller-manager/${kccVersion}

200 OK
Content-Type: application/json; charset=UTF-8
Server: ESF
Vary: Origin
Vary: X-Origin
Vary: Referer
X-Content-Type-Options: nosniff
X-Frame-Options: SAMEORIGIN
X-Xss-Protection: 0

{
  "billingAccountName": "billingAccounts/${billingAccountID}",
  "billingEnabled": true,
  "name": "projects/example-project-01/billingInfo",
  "projectId": "example-project-01"
}

---

GET https://serviceusage.googleapis.com/v1/projects/example-project-01/services?alt=json&fields=services%2Fname%2CnextPageToken&filter=state%3AENABLED&prettyPrint=false
User-Agent: google-api-go-client/0.5 kcc/${kccVersion} (+https://github.com/GoogleCloudPlatform/k8s-config-connector) kcc/controller-manager/${kccVersion}

200 OK
Content-Type: application/json; charset=UTF-8
Server: ESF
Vary: Origin
Vary: X-Origin
Vary: Referer
X-Content-Type-Options: nosniff
X-Frame-Options: SAMEORIGIN
X-Xss-Protection: 0

{}

---

POST https://serviceusage.googleapis.com/v1/projects/example-project-01/services/container.googleapis.com:enable?alt=json&prettyPrint=false
Content-Type: application/json
User-Agent: google-api-go-client/0.5 kcc/${kccVersion} (+https://github.com/GoogleCloudPlatform/k8s-config-connector) kcc/controller-manager/${kccVersion}

{}

200 OK
Content-Type: application/json; charset=UTF-8
Server: ESF
Vary: Origin
Vary: X-Origin
Vary: Referer
X-Content-Type-Options: nosniff
X-Frame-Options: SAMEORIGIN
X-Xss-Protection: 0

{
  "name": "operations/${operationID}"
}

---

GET https://serviceusage.googleapis.com/v1beta1/operations/${operationID}?alt=json
Content-Type: application/json
User-Agent: kcc/${kccVersion} (+https://github.com/GoogleCloudPlatform/k8s-config-connector) kcc/controller-manager/${kccVersion}

200 OK
Content-Type: application/json; charset=UTF-8
Server: ESF
Vary: Origin
Vary: X-Origin
Vary: Referer
X-Content-Type-Options: nosniff
X-Frame-Options: SAMEORIGIN
X-Xss-Protection: 0

{
  "done": true,
  "metadata": {
    "@type": "type.googleapis.com/google.protobuf.Empty",
    "value": {}
  },
  "name": "operations/${operationID}",
  "response": {
    "@type": "type.googleapis.com/google.api.serviceusage.v1.EnableServiceResponse",
    "service": {
      "name": "projects/${projectNumber}/services/container.googleapis.com",
      "parent": "projects/${projectNumber}",
      "state": "ENABLED"
    }
  }
}

---

GET https://serviceusage.googleapis.com/v1/projects/example-project-01/services?alt=json&fields=services%2Fname%2CnextPageToken&filter=state%3AENABLED&prettyPrint=false
User-Agent: google-api-go-client/0.5 kcc/${kccVersion} (+https://github.com/GoogleCloudPlatform/k8s-config-connector) kcc/controller-manager/${kccVersion}

200 OK
Content-Type: application/json; charset=UTF-8
Server: ESF
Vary: Origin
Vary: X-Origin
Vary: Referer
X-Content-Type-Options: nosniff
X-Frame-Options: SAMEORIGIN
X-Xss-Protection: 0

{
  "services": [
    {
      "name": "projects/${projectNumber}/services/container.googleapis.com"
    }
  ]
}

---

GET https://container.googleapis.com/v1beta1/projects/example-project-01/locations/us-central1-a/clusters/gke-basic-acm-${uniqueId}?alt=json&prettyPrint=false
User-Agent: google-api-go-client/0.5 kcc/${kccVersion} (+https://github.com/GoogleCloudPlatform/k8s-config-connector) kcc/controller-manager/${kccVersion}

404 Not Found
Content-Type: application/json; charset=UTF-8
Server: ESF
Vary: Origin
Vary: X-Origin
Vary: Referer
X-Content-Type-Options: nosniff
X-Frame-Options: SAMEORIGIN
X-Xss-Protection: 0

{
  "error": {
    "code": 404,
    "errors": [
      {
        "domain": "global",
        "message": "Not found: projects/example-project-01/zones/us-central1-a/clusters/gke-basic-acm-${uniqueId}.",
        "reason": "notFound"
      }
    ],
    "message": "Not found: projects/example-project-01/zones/us-central1-a/clusters/gke-basic-acm-${uniqueId}.",
    "status": "NOT_FOUND"
  }
}

---

POST https://container.googleapis.com/v1beta1/projects/example-project-01/locations/us-central1-a/clusters?alt=json&prettyPrint=false
Content-Type: application/json
User-Agent: google-api-go-client/0.5 kcc/${kccVersion} (+https://github.com/GoogleCloudPlatform/k8s-config-connector) kcc/controller-manager/${kccVersion}

{
  "cluster": {
    "autopilot": {
      "enabled": false
    },
    "autoscaling": {
      "enableNodeAutoprovisioning": false
    },
    "binaryAuthorization": {
      "enabled": false
    },
    "controlPlaneEndpointsConfig": {
      "dnsEndpointConfig": {
        "allowExternalTraffic": false
      },
      "ipEndpointsConfig": {
        "authorizedNetworksConfig": {},
        "enablePublicEndpoint": true,
        "enabled": true,
        "globalAccess": false,
        "privateEndpointSubnetwork": ""
      }
    },
    "initialNodeCount": 1,
    "ipAllocationPolicy": {
      "stackType": "IPV4",
      "useIpAliases": false
    },
    "legacyAbac": {
      "enabled": false
    },
    "maintenancePolicy": {
      "window": {}
    },
    "name": "gke-basic-acm-${uniqueId}",
    "network": "projects/example-project-01/global/networks/default",
    "networkConfig": {},
    "networkPolicy": {},
    "nodeConfig": {
      "oauthScopes": [
        "https://www.googleapis.com/auth/devstorage.read_only",
        "https://www.googleapis.com/auth/logging.write",
        "https://www.googleapis.com/auth/monitoring",
        "https://www.googleapis.com/auth/service.management.readonly",
        "https://www.googleapis.com/auth/servicecontrol",
        "https://www.googleapis.com/auth/trace.append"
      ]
    },
    "notificationConfig": {
      "pubsub": {}
    },
    "resourceLabels": {
      "cnrm-test": "true",
      "managed-by-cnrm": "true"
    },
    "shieldedNodes": {
      "enabled": true
    },
    "workloadIdentityConfig": {
      "workloadPool": "example-project-01.svc.id.goog"
    }
  }
}

200 OK
Content-Type: application/json; charset=UTF-8
Server: ESF
Vary: Origin
Vary: X-Origin
Vary: Referer
X-Content-Type-Options: nosniff
X-Frame-Options: SAMEORIGIN
X-Xss-Protection: 0

{
  "name": "${operationID}",
  "operationType": "CREATE_CLUSTER",
  "selfLink": "https://container.googleapis.com/v1beta1/projects/${projectNumber}/zones/us-central1-a/operations/${operationID}",
  "startTime": "2024-04-01T12:34:56.123456Z",
  "status": "RUNNING",
  "targetLink": "https://container.googleapis.com/v1beta1/projects/${projectNumber}/zones/us-central1-a/clusters/gke-basic-acm-${uniqueId}",
  "zone": "us-central1-a"
}

---

GET https://container.googleapis.com/v1beta1/projects/example-project-01/locations/us-central1-a/operations/${operationID}?alt=json&prettyPrint=false
User-Agent: google-api-go-client/0.5 kcc/${kccVersion} (+https://github.com/GoogleCloudPlatform/k8s-config-connector) kcc/controller-manager/${kccVersion}

200 OK
Content-Type: application/json; charset=UTF-8
Server: ESF
Vary: Origin
Vary: X-Origin
Vary: Referer
X-Content-Type-Options: nosniff
X-Frame-Options: SAMEORIGIN
X-Xss-Protection: 0

{
  "endTime": "2024-04-01T12:34:56.123456Z",
  "name": "${operationID}",
  "operationType": "CREATE_CLUSTER",
  "progress": {
    "metrics": [
      {
        "intValue": "8",
        "name": "CLUSTER_CONFIGURING"
      },
      {
        "intValue": "8",
        "name": "CLUSTER_CONFIGURING_TOTAL"
      },
      {
        "intValue": "12",
        "name": "CLUSTER_DEPLOYING"
      },
      {
        "intValue": "12",
        "name": "CLUSTER_DEPLOYING_TOTAL"
      },
      {
        "intValue": "1",
        "name": "CLUSTER_HEALTHCHECKING"
      },
      {
        "intValue": "2",
        "name": "CLUSTER_HEALTHCHECKING_TOTAL"
      }
    ]
  },
  "selfLink": "https://container.googleapis.com/v1beta1/projects/${projectNumber}/zones/us-central1-a/operations/${operationID}",
  "startTime": "2024-04-01T12:34:56.123456Z",
  "status": "DONE",
  "targetLink": "https://container.googleapis.com/v1beta1/projects/${projectNumber}/zones/us-central1-a/clusters/gke-basic-acm-${uniqueId}",
  "zone": "us-central1-a"
}

---

GET https://container.googleapis.com/v1beta1/projects/example-project-01/locations/us-central1-a/clusters/gke-basic-acm-${uniqueId}?alt=json&prettyPrint=false
User-Agent: google-api-go-client/0.5 kcc/${kccVersion} (+https://github.com/GoogleCloudPlatform/k8s-config-connector) kcc/controller-manager/${kccVersion}

200 OK
Content-Type: application/json; charset=UTF-8
Server: ESF
Vary: Origin
Vary: X-Origin
Vary: Referer
X-Content-Type-Options: nosniff
X-Frame-Options: SAMEORIGIN
X-Xss-Protection: 0

{
  "addonsConfig": {
    "gcePersistentDiskCsiDriverConfig": {
      "enabled": true
    },
    "kubernetesDashboard": {
      "disabled": true
    },
    "networkPolicyConfig": {
      "disabled": true
    }
  },
  "anonymousAuthenticationConfig": {
    "mode": "ENABLED"
  },
  "autopilot": {},
  "autoscaling": {
    "autoprovisioningNodePoolDefaults": {
      "imageType": "COS_CONTAINERD",
      "management": {
        "autoRepair": true,
        "autoUpgrade": true
      },
      "oauthScopes": [
        "https://www.googleapis.com/auth/devstorage.read_only",
        "https://www.googleapis.com/auth/logging.write",
        "https://www.googleapis.com/auth/monitoring",
        "https://www.googleapis.com/auth/service.management.readonly",
        "https://www.googleapis.com/auth/servicecontrol",
        "https://www.googleapis.com/auth/trace.append"
      ],
      "serviceAccount": "default"
    },
    "autoscalingProfile": "BALANCED"
  },
  "binaryAuthorization": {},
  "clusterIpv4Cidr": "10.112.0.0/14",
  "clusterTelemetry": {
    "type": "ENABLED"
  },
  "controlPlaneEndpointsConfig": {
    "dnsEndpointConfig": {
      "allowExternalTraffic": false,
      "endpoint": "gke-12345trewq-${projectNumber}.us-central1-a.gke.goog"
    },
    "ipEndpointsConfig": {
      "authorizedNetworksConfig": {
        "gcpPublicCidrsAccessEnabled": true
      },
      "enablePublicEndpoint": true,
      "enabled": true,
      "globalAccess": false,
      "privateEndpoint": "${privateEndpointIPV4}",
      "publicEndpoint": "${publicEndpointIPV4}"
    }
  },
  "createTime": "2024-04-01T12:34:56.123456Z",
  "currentMasterVersion": "1.30.5-gke.1014001",
  "currentNodeCount": 1,
  "currentNodeVersion": "1.30.5-gke.1014001",
  "databaseEncryption": {
    "currentState": "CURRENT_STATE_DECRYPTED",
    "state": "DECRYPTED"
  },
  "defaultMaxPodsConstraint": {
    "maxPodsPerNode": "110"
  },
  "endpoint": "${publicEndpointIPV4}",
  "enterpriseConfig": {
    "clusterTier": "STANDARD"
  },
  "etag": "abcdef0123A=",
  "id": "000000000000000000000",
  "initialClusterVersion": "1.30.5-gke.1014001",
  "initialNodeCount": 1,
  "instanceGroupUrls": [
    "https://www.googleapis.com/compute/v1/projects/example-project-01/zones/us-central1-a/instanceGroupManagers/gke-containercluster-abcdef"
  ],
  "ipAllocationPolicy": {
    "clusterIpv4Cidr": "10.112.0.0/14",
    "clusterIpv4CidrBlock": "10.112.0.0/14",
    "podCidrOverprovisionConfig": {},
    "servicesIpv4Cidr": "34.118.224.0/20",
    "servicesIpv4CidrBlock": "34.118.224.0/20",
    "stackType": "IPV4",
    "useIpAliases": true
  },
  "labelFingerprint": "abcdef0123A=",
  "legacyAbac": {},
  "location": "us-central1-a",
  "locations": [
    "us-central1-a"
  ],
  "loggingConfig": {
    "componentConfig": {
      "enableComponents": [
        "SYSTEM_COMPONENTS",
        "WORKLOADS"
      ]
    }
  },
  "loggingService": "logging.googleapis.com/kubernetes",
  "maintenancePolicy": {
    "resourceVersion": "abcd1234"
  },
  "masterAuth": {
    "clientCertificateConfig": {},
    "clusterCaCertificate": "1234567890abcdefghijklmn"
  },
  "masterAuthorizedNetworksConfig": {
    "gcpPublicCidrsAccessEnabled": true
  },
  "monitoringConfig": {
    "advancedDatapathObservabilityConfig": {},
    "componentConfig": {
      "enableComponents": [
        "SYSTEM_COMPONENTS",
        "DAEMONSET",
        "DEPLOYMENT",
        "STATEFULSET",
        "JOBSET",
        "STORAGE",
        "HPA",
        "POD",
        "CADVISOR",
        "KUBELET",
        "DCGM"
      ]
    },
    "managedPrometheusConfig": {
      "enabled": true
    }
  },
  "monitoringService": "monitoring.googleapis.com/kubernetes",
  "name": "gke-basic-acm-${uniqueId}",
  "network": "default",
  "networkConfig": {
    "network": "projects/example-project-01/global/networks/default",
    "serviceExternalIpsConfig": {},
    "subnetwork": "projects/example-project-01/regions/us-central1/subnetworks/default"
  },
  "nodeConfig": {
    "bootDisk": {
      "diskType": "pd-balanced",
      "sizeGb": "100"
    },
    "diskSizeGb": 100,
    "diskType": "pd-balanced",
    "effectiveCgroupMode": "EFFECTIVE_CGROUP_MODE_V2",
    "imageType": "COS_CONTAINERD",
    "kubeletConfig": {
      "insecureKubeletReadonlyPortEnabled": false,
      "maxParallelImagePulls": 2
    },
    "machineType": "e2-medium",
    "metadata": {
      "disable-legacy-endpoints": "true"
    },
    "oauthScopes": [
      "https://www.googleapis.com/auth/devstorage.read_only",
      "https://www.googleapis.com/auth/logging.write",
      "https://www.googleapis.com/auth/monitoring",
      "https://www.googleapis.com/auth/service.management.readonly",
      "https://www.googleapis.com/auth/servicecontrol",
      "https://www.googleapis.com/auth/trace.append"
    ],
    "resourceLabels": {
      "goog-gke-node-pool-provisioning-model": "on-demand"
    },
    "serviceAccount": "default",
    "shieldedInstanceConfig": {
      "enableIntegrityMonitoring": true
    },
    "windowsNodeConfig": {}
  },
  "nodePoolAutoConfig": {
    "nodeKubeletConfig": {
      "insecureKubeletReadonlyPortEnabled": false
    }
  },
  "nodePoolDefaults": {
    "nodeConfigDefaults": {
      "loggingConfig": {
        "variantConfig": {
          "variant": "DEFAULT"
        }
      },
      "nodeKubeletConfig": {
        "insecureKubeletReadonlyPortEnabled": false
      }
    }
  },
  "nodePools": [
    {
      "config": {
        "bootDisk": {
          "diskType": "pd-balanced",
          "sizeGb": "100"
        },
        "diskSizeGb": 100,
        "diskType": "pd-balanced",
        "effectiveCgroupMode": "EFFECTIVE_CGROUP_MODE_V2",
        "imageType": "COS_CONTAINERD",
        "kubeletConfig": {
          "insecureKubeletReadonlyPortEnabled": false,
          "maxParallelImagePulls": 2
        },
        "machineType": "e2-medium",
        "metadata": {
          "disable-legacy-endpoints": "true"
        },
        "oauthScopes": [
          "https://www.googleapis.com/auth/devstorage.read_only",
          "https://www.googleapis.com/auth/logging.write",
          "https://www.googleapis.com/auth/monitoring",
          "https://www.googleapis.com/auth/service.management.readonly",
          "https://www.googleapis.com/auth/servicecontrol",
          "https://www.googleapis.com/auth/trace.append"
        ],
        "resourceLabels": {
          "goog-gke-node-pool-provisioning-model": "on-demand"
        },
        "serviceAccount": "default",
        "shieldedInstanceConfig": {
          "enableIntegrityMonitoring": true
        },
        "windowsNodeConfig": {}
      },
      "initialNodeCount": 1,
      "instanceGroupUrls": [
        "https://www.googleapis.com/compute/v1/projects/example-project-01/zones/us-central1-a/instanceGroupManagers/gke-containercluster-abcdef-default-pool-grp"
      ],
      "locations": [
        "us-central1-a"
      ],
      "management": {
        "autoRepair": true,
        "autoUpgrade": true
      },
      "maxPodsConstraint": {
        "maxPodsPerNode": "110"
      },
      "name": "default-pool",
      "networkConfig": {
        "podIpv4CidrBlock": "10.92.0.0/14",
        "podIpv4RangeUtilization": 0.001,
        "podRange": "default-pool-pods-12345678",
        "subnetwork": "projects/example-project-01/regions/us-central1/subnetworks/default"
      },
      "podIpv4CidrSize": 24,
      "status": "RUNNING",
      "upgradeSettings": {
        "maxSurge": 1,
        "strategy": "SURGE"
      },
      "version": "1.30.5-gke.1014001"
    }
  ],
  "notificationConfig": {
    "pubsub": {}
  },
  "podAutoscaling": {
    "hpaProfile": "PERFORMANCE"
  },
  "privateClusterConfig": {
    "privateEndpoint": "${privateEndpointIPV4}",
    "publicEndpoint": "${publicEndpointIPV4}"
  },
  "protectConfig": {
    "workloadConfig": {
      "auditMode": "BASIC"
    },
    "workloadVulnerabilityMode": "WORKLOAD_VULNERABILITY_MODE_UNSPECIFIED"
  },
  "rbacBindingConfig": {
    "enableInsecureBindingSystemAuthenticated": true,
    "enableInsecureBindingSystemUnauthenticated": true
  },
  "releaseChannel": {
    "channel": "REGULAR"
  },
  "resourceLabels": {
    "cnrm-test": "true",
    "managed-by-cnrm": "true"
  },
  "securityPostureConfig": {
    "mode": "BASIC",
    "vulnerabilityMode": "VULNERABILITY_MODE_UNSPECIFIED"
  },
  "selfLink": "https://container.googleapis.com/v1beta1/projects/example-project-01/zones/us-central1-a/clusters/gke-basic-acm-${uniqueId}",
  "servicesIpv4Cidr": "34.118.224.0/20",
  "shieldedNodes": {
    "enabled": true
  },
  "status": "RUNNING",
  "subnetwork": "default",
  "userManagedKeysConfig": {},
  "workloadIdentityConfig": {
    "workloadPool": "example-project-01.svc.id.goog"
  },
  "zone": "us-central1-a"
}

---

GET https://compute.googleapis.com/compute/v1/projects/example-project-01/zones/us-central1-a/instanceGroupManagers/gke-containercluster-abcdef-default-pool-grp?alt=json&prettyPrint=false
User-Agent: google-api-go-client/0.5 kcc/${kccVersion} (+https://github.com/GoogleCloudPlatform/k8s-config-connector) kcc/controller-manager/${kccVersion}

<<<<<<< HEAD
404 Not Found
=======
{}

200 OK
Content-Type: application/json; charset=UTF-8
Server: ESF
Vary: Origin
Vary: X-Origin
Vary: Referer
X-Content-Type-Options: nosniff
X-Frame-Options: SAMEORIGIN
X-Xss-Protection: 0

{
  "name": "operations/${operationID}"
}

---

GET https://serviceusage.googleapis.com/v1beta1/operations/${operationID}?alt=json
Content-Type: application/json
User-Agent: kcc/${kccVersion} (+https://github.com/GoogleCloudPlatform/k8s-config-connector) kcc/controller-manager/${kccVersion}

200 OK
>>>>>>> 8a3e1906
Content-Type: application/json; charset=UTF-8
Server: ESF
Vary: Origin
Vary: X-Origin
Vary: Referer
X-Content-Type-Options: nosniff
X-Frame-Options: SAMEORIGIN
X-Xss-Protection: 0

{
  "error": {
    "code": 404,
    "errors": [
      {
        "domain": "global",
        "message": "Not Found",
        "reason": "notFound"
      }
    ],
    "message": "Not Found"
  }
}

---

GET https://container.googleapis.com/v1beta1/projects/example-project-01/locations/us-central1-a/clusters/gke-basic-acm-${uniqueId}?alt=json&prettyPrint=false
User-Agent: google-api-go-client/0.5 kcc/${kccVersion} (+https://github.com/GoogleCloudPlatform/k8s-config-connector) kcc/controller-manager/${kccVersion}

200 OK
Content-Type: application/json; charset=UTF-8
Server: ESF
Vary: Origin
Vary: X-Origin
Vary: Referer
X-Content-Type-Options: nosniff
X-Frame-Options: SAMEORIGIN
X-Xss-Protection: 0

{
  "addonsConfig": {
    "gcePersistentDiskCsiDriverConfig": {
      "enabled": true
    },
    "kubernetesDashboard": {
      "disabled": true
    },
    "networkPolicyConfig": {
      "disabled": true
    }
<<<<<<< HEAD
  },
  "anonymousAuthenticationConfig": {
    "mode": "ENABLED"
=======
  ]
}

---

POST https://serviceusage.googleapis.com/v1/projects/example-project-01/services/gkehub.googleapis.com:enable?alt=json&prettyPrint=false
Content-Type: application/json
User-Agent: google-api-go-client/0.5 kcc/${kccVersion} (+https://github.com/GoogleCloudPlatform/k8s-config-connector) kcc/controller-manager/${kccVersion}

{}

200 OK
Content-Type: application/json; charset=UTF-8
Server: ESF
Vary: Origin
Vary: X-Origin
Vary: Referer
X-Content-Type-Options: nosniff
X-Frame-Options: SAMEORIGIN
X-Xss-Protection: 0

{
  "name": "operations/${operationID}"
}

---

GET https://serviceusage.googleapis.com/v1beta1/operations/${operationID}?alt=json
Content-Type: application/json
User-Agent: kcc/${kccVersion} (+https://github.com/GoogleCloudPlatform/k8s-config-connector) kcc/controller-manager/${kccVersion}

200 OK
Content-Type: application/json; charset=UTF-8
Server: ESF
Vary: Origin
Vary: X-Origin
Vary: Referer
X-Content-Type-Options: nosniff
X-Frame-Options: SAMEORIGIN
X-Xss-Protection: 0

{
  "done": true,
  "metadata": {
    "@type": "type.googleapis.com/google.protobuf.Empty",
    "value": {}
>>>>>>> 8a3e1906
  },
  "autopilot": {},
  "autoscaling": {
    "autoprovisioningNodePoolDefaults": {
      "imageType": "COS_CONTAINERD",
      "management": {
        "autoRepair": true,
        "autoUpgrade": true
      },
      "oauthScopes": [
        "https://www.googleapis.com/auth/devstorage.read_only",
        "https://www.googleapis.com/auth/logging.write",
        "https://www.googleapis.com/auth/monitoring",
        "https://www.googleapis.com/auth/service.management.readonly",
        "https://www.googleapis.com/auth/servicecontrol",
        "https://www.googleapis.com/auth/trace.append"
      ],
      "serviceAccount": "default"
    },
    "autoscalingProfile": "BALANCED"
  },
  "binaryAuthorization": {},
  "clusterIpv4Cidr": "10.112.0.0/14",
  "clusterTelemetry": {
    "type": "ENABLED"
  },
  "controlPlaneEndpointsConfig": {
    "dnsEndpointConfig": {
      "allowExternalTraffic": false,
      "endpoint": "gke-12345trewq-${projectNumber}.us-central1-a.gke.goog"
    },
    "ipEndpointsConfig": {
      "authorizedNetworksConfig": {
        "gcpPublicCidrsAccessEnabled": true
      },
      "enablePublicEndpoint": true,
      "enabled": true,
      "globalAccess": false,
      "privateEndpoint": "${privateEndpointIPV4}",
      "publicEndpoint": "${publicEndpointIPV4}"
    }
<<<<<<< HEAD
  },
  "createTime": "2024-04-01T12:34:56.123456Z",
  "currentMasterVersion": "1.30.5-gke.1014001",
  "currentNodeCount": 1,
  "currentNodeVersion": "1.30.5-gke.1014001",
  "databaseEncryption": {
    "currentState": "CURRENT_STATE_DECRYPTED",
    "state": "DECRYPTED"
  },
  "defaultMaxPodsConstraint": {
    "maxPodsPerNode": "110"
  },
  "endpoint": "${publicEndpointIPV4}",
  "enterpriseConfig": {
    "clusterTier": "STANDARD"
  },
  "etag": "abcdef0123A=",
  "id": "000000000000000000000",
  "initialClusterVersion": "1.30.5-gke.1014001",
  "initialNodeCount": 1,
  "instanceGroupUrls": [
    "https://www.googleapis.com/compute/v1/projects/example-project-01/zones/us-central1-a/instanceGroupManagers/gke-containercluster-abcdef"
  ],
  "ipAllocationPolicy": {
    "clusterIpv4Cidr": "10.112.0.0/14",
    "clusterIpv4CidrBlock": "10.112.0.0/14",
    "podCidrOverprovisionConfig": {},
    "servicesIpv4Cidr": "34.118.224.0/20",
    "servicesIpv4CidrBlock": "34.118.224.0/20",
    "stackType": "IPV4",
    "useIpAliases": true
  },
  "labelFingerprint": "abcdef0123A=",
  "legacyAbac": {},
  "location": "us-central1-a",
  "locations": [
    "us-central1-a"
  ],
  "loggingConfig": {
    "componentConfig": {
      "enableComponents": [
        "SYSTEM_COMPONENTS",
        "WORKLOADS"
      ]
    }
  },
  "loggingService": "logging.googleapis.com/kubernetes",
  "maintenancePolicy": {
    "resourceVersion": "abcd1234"
  },
  "masterAuth": {
    "clientCertificateConfig": {},
    "clusterCaCertificate": "1234567890abcdefghijklmn"
  },
  "masterAuthorizedNetworksConfig": {
    "gcpPublicCidrsAccessEnabled": true
  },
  "monitoringConfig": {
    "advancedDatapathObservabilityConfig": {},
    "componentConfig": {
      "enableComponents": [
        "SYSTEM_COMPONENTS",
        "DAEMONSET",
        "DEPLOYMENT",
        "STATEFULSET",
        "JOBSET",
        "STORAGE",
        "HPA",
        "POD",
        "CADVISOR",
        "KUBELET",
        "DCGM"
      ]
    },
    "managedPrometheusConfig": {
      "enabled": true
    }
  },
  "monitoringService": "monitoring.googleapis.com/kubernetes",
  "name": "gke-basic-acm-${uniqueId}",
  "network": "default",
  "networkConfig": {
    "network": "projects/example-project-01/global/networks/default",
    "serviceExternalIpsConfig": {},
    "subnetwork": "projects/example-project-01/regions/us-central1/subnetworks/default"
  },
  "nodeConfig": {
    "bootDisk": {
      "diskType": "pd-balanced",
      "sizeGb": "100"
    },
    "diskSizeGb": 100,
    "diskType": "pd-balanced",
    "effectiveCgroupMode": "EFFECTIVE_CGROUP_MODE_V2",
    "imageType": "COS_CONTAINERD",
    "kubeletConfig": {
      "insecureKubeletReadonlyPortEnabled": false,
      "maxParallelImagePulls": 2
    },
    "machineType": "e2-medium",
    "metadata": {
      "disable-legacy-endpoints": "true"
    },
    "oauthScopes": [
      "https://www.googleapis.com/auth/devstorage.read_only",
      "https://www.googleapis.com/auth/logging.write",
      "https://www.googleapis.com/auth/monitoring",
      "https://www.googleapis.com/auth/service.management.readonly",
      "https://www.googleapis.com/auth/servicecontrol",
      "https://www.googleapis.com/auth/trace.append"
    ],
    "resourceLabels": {
      "goog-gke-node-pool-provisioning-model": "on-demand"
    },
    "serviceAccount": "default",
    "shieldedInstanceConfig": {
      "enableIntegrityMonitoring": true
    },
    "windowsNodeConfig": {}
  },
  "nodePoolAutoConfig": {
    "nodeKubeletConfig": {
      "insecureKubeletReadonlyPortEnabled": false
    }
  },
  "nodePoolDefaults": {
    "nodeConfigDefaults": {
      "loggingConfig": {
        "variantConfig": {
          "variant": "DEFAULT"
        }
      },
      "nodeKubeletConfig": {
        "insecureKubeletReadonlyPortEnabled": false
      }
    }
  },
  "nodePools": [
    {
      "config": {
        "bootDisk": {
          "diskType": "pd-balanced",
          "sizeGb": "100"
        },
        "diskSizeGb": 100,
        "diskType": "pd-balanced",
        "effectiveCgroupMode": "EFFECTIVE_CGROUP_MODE_V2",
        "imageType": "COS_CONTAINERD",
        "kubeletConfig": {
          "insecureKubeletReadonlyPortEnabled": false,
          "maxParallelImagePulls": 2
        },
        "machineType": "e2-medium",
        "metadata": {
          "disable-legacy-endpoints": "true"
        },
        "oauthScopes": [
          "https://www.googleapis.com/auth/devstorage.read_only",
          "https://www.googleapis.com/auth/logging.write",
          "https://www.googleapis.com/auth/monitoring",
          "https://www.googleapis.com/auth/service.management.readonly",
          "https://www.googleapis.com/auth/servicecontrol",
          "https://www.googleapis.com/auth/trace.append"
        ],
        "resourceLabels": {
          "goog-gke-node-pool-provisioning-model": "on-demand"
        },
        "serviceAccount": "default",
        "shieldedInstanceConfig": {
          "enableIntegrityMonitoring": true
        },
        "windowsNodeConfig": {}
      },
      "initialNodeCount": 1,
      "instanceGroupUrls": [
        "https://www.googleapis.com/compute/v1/projects/example-project-01/zones/us-central1-a/instanceGroupManagers/gke-containercluster-abcdef-default-pool-grp"
      ],
      "locations": [
        "us-central1-a"
      ],
      "management": {
        "autoRepair": true,
        "autoUpgrade": true
      },
      "maxPodsConstraint": {
        "maxPodsPerNode": "110"
      },
      "name": "default-pool",
      "networkConfig": {
        "podIpv4CidrBlock": "10.92.0.0/14",
        "podIpv4RangeUtilization": 0.001,
        "podRange": "default-pool-pods-12345678",
        "subnetwork": "projects/example-project-01/regions/us-central1/subnetworks/default"
      },
      "podIpv4CidrSize": 24,
      "status": "RUNNING",
      "upgradeSettings": {
        "maxSurge": 1,
        "strategy": "SURGE"
      },
      "version": "1.30.5-gke.1014001"
    }
  ],
  "notificationConfig": {
    "pubsub": {}
  },
  "podAutoscaling": {
    "hpaProfile": "PERFORMANCE"
  },
  "privateClusterConfig": {
    "privateEndpoint": "${privateEndpointIPV4}",
    "publicEndpoint": "${publicEndpointIPV4}"
  },
  "protectConfig": {
    "workloadConfig": {
      "auditMode": "BASIC"
    },
    "workloadVulnerabilityMode": "WORKLOAD_VULNERABILITY_MODE_UNSPECIFIED"
  },
  "rbacBindingConfig": {
    "enableInsecureBindingSystemAuthenticated": true,
    "enableInsecureBindingSystemUnauthenticated": true
  },
  "releaseChannel": {
    "channel": "REGULAR"
  },
  "resourceLabels": {
    "cnrm-test": "true",
    "managed-by-cnrm": "true"
  },
  "securityPostureConfig": {
    "mode": "BASIC",
    "vulnerabilityMode": "VULNERABILITY_MODE_UNSPECIFIED"
  },
  "selfLink": "https://container.googleapis.com/v1beta1/projects/example-project-01/zones/us-central1-a/clusters/gke-basic-acm-${uniqueId}",
  "servicesIpv4Cidr": "34.118.224.0/20",
  "shieldedNodes": {
    "enabled": true
  },
  "status": "RUNNING",
  "subnetwork": "default",
  "userManagedKeysConfig": {},
  "workloadIdentityConfig": {
    "workloadPool": "example-project-01.svc.id.goog"
  },
  "zone": "us-central1-a"
=======
  ]
}

---

POST https://serviceusage.googleapis.com/v1/projects/example-project-01/services/anthosconfigmanagement.googleapis.com:enable?alt=json&prettyPrint=false
Content-Type: application/json
User-Agent: google-api-go-client/0.5 kcc/${kccVersion} (+https://github.com/GoogleCloudPlatform/k8s-config-connector) kcc/controller-manager/${kccVersion}

{}

200 OK
Content-Type: application/json; charset=UTF-8
Server: ESF
Vary: Origin
Vary: X-Origin
Vary: Referer
X-Content-Type-Options: nosniff
X-Frame-Options: SAMEORIGIN
X-Xss-Protection: 0

{
  "name": "operations/${operationID}"
>>>>>>> 8a3e1906
}

---

GET https://compute.googleapis.com/compute/v1/projects/example-project-01/zones/us-central1-a/instanceGroupManagers/gke-containercluster-abcdef-default-pool-grp?alt=json&prettyPrint=false
User-Agent: google-api-go-client/0.5 kcc/${kccVersion} (+https://github.com/GoogleCloudPlatform/k8s-config-connector) kcc/controller-manager/${kccVersion}

404 Not Found
Content-Type: application/json; charset=UTF-8
Server: ESF
Vary: Origin
Vary: X-Origin
Vary: Referer
X-Content-Type-Options: nosniff
X-Frame-Options: SAMEORIGIN
X-Xss-Protection: 0

{
  "error": {
    "code": 404,
    "errors": [
      {
        "domain": "global",
        "message": "Not Found",
        "reason": "notFound"
      }
    ],
    "message": "Not Found"
  }
}

---

GET https://serviceusage.googleapis.com/v1/projects/example-project-01/services?alt=json&fields=services%2Fname%2CnextPageToken&filter=state%3AENABLED&prettyPrint=false
User-Agent: google-api-go-client/0.5 kcc/${kccVersion} (+https://github.com/GoogleCloudPlatform/k8s-config-connector) kcc/controller-manager/${kccVersion}

200 OK
Content-Type: application/json; charset=UTF-8
Server: ESF
Vary: Origin
Vary: X-Origin
Vary: Referer
X-Content-Type-Options: nosniff
X-Frame-Options: SAMEORIGIN
X-Xss-Protection: 0

{
  "services": [
    {
      "name": "projects/${projectNumber}/services/container.googleapis.com"
    }
  ]
}

---

POST https://serviceusage.googleapis.com/v1/projects/example-project-01/services/anthos.googleapis.com:enable?alt=json&prettyPrint=false
Content-Type: application/json
User-Agent: google-api-go-client/0.5 kcc/${kccVersion} (+https://github.com/GoogleCloudPlatform/k8s-config-connector) kcc/controller-manager/${kccVersion}

{}

200 OK
Content-Type: application/json; charset=UTF-8
Server: ESF
Vary: Origin
Vary: X-Origin
Vary: Referer
X-Content-Type-Options: nosniff
X-Frame-Options: SAMEORIGIN
X-Xss-Protection: 0

{
  "metadata": {
    "@type": "type.googleapis.com/google.protobuf.Empty",
    "value": {}
  },
  "name": "operations/${operationID}"
}

---

GET https://serviceusage.googleapis.com/v1beta1/operations/${operationID}?alt=json
Content-Type: application/json
User-Agent: kcc/${kccVersion} (+https://github.com/GoogleCloudPlatform/k8s-config-connector) kcc/controller-manager/${kccVersion}

200 OK
Content-Type: application/json; charset=UTF-8
Server: ESF
Vary: Origin
Vary: X-Origin
Vary: Referer
X-Content-Type-Options: nosniff
X-Frame-Options: SAMEORIGIN
X-Xss-Protection: 0

{
  "done": true,
  "metadata": {
    "@type": "type.googleapis.com/google.protobuf.Empty",
    "value": {}
  },
  "name": "operations/${operationID}",
  "response": {
    "@type": "type.googleapis.com/google.api.serviceusage.v1.EnableServiceResponse",
    "service": {
      "name": "projects/${projectNumber}/services/anthos.googleapis.com",
      "parent": "projects/${projectNumber}",
      "state": "ENABLED"
    }
  }
}

---

GET https://serviceusage.googleapis.com/v1/projects/example-project-01/services?alt=json&fields=services%2Fname%2CnextPageToken&filter=state%3AENABLED&prettyPrint=false
User-Agent: google-api-go-client/0.5 kcc/${kccVersion} (+https://github.com/GoogleCloudPlatform/k8s-config-connector) kcc/controller-manager/${kccVersion}

200 OK
Content-Type: application/json; charset=UTF-8
Server: ESF
Vary: Origin
Vary: X-Origin
Vary: Referer
X-Content-Type-Options: nosniff
X-Frame-Options: SAMEORIGIN
X-Xss-Protection: 0

{
  "services": [
    {
      "name": "projects/${projectNumber}/services/anthos.googleapis.com"
    },
    {
      "name": "projects/${projectNumber}/services/container.googleapis.com"
    }
  ]
}

---

POST https://serviceusage.googleapis.com/v1/projects/example-project-01/services/gkehub.googleapis.com:enable?alt=json&prettyPrint=false
Content-Type: application/json
User-Agent: google-api-go-client/0.5 kcc/${kccVersion} (+https://github.com/GoogleCloudPlatform/k8s-config-connector) kcc/controller-manager/${kccVersion}

{}

200 OK
Content-Type: application/json; charset=UTF-8
Server: ESF
Vary: Origin
Vary: X-Origin
Vary: Referer
X-Content-Type-Options: nosniff
X-Frame-Options: SAMEORIGIN
X-Xss-Protection: 0

{
  "metadata": {
    "@type": "type.googleapis.com/google.protobuf.Empty",
    "value": {}
  },
  "name": "operations/${operationID}"
}

---

GET https://serviceusage.googleapis.com/v1beta1/operations/${operationID}?alt=json
Content-Type: application/json
User-Agent: kcc/${kccVersion} (+https://github.com/GoogleCloudPlatform/k8s-config-connector) kcc/controller-manager/${kccVersion}

200 OK
Content-Type: application/json; charset=UTF-8
Server: ESF
Vary: Origin
Vary: X-Origin
Vary: Referer
X-Content-Type-Options: nosniff
X-Frame-Options: SAMEORIGIN
X-Xss-Protection: 0

{
  "done": true,
  "metadata": {
    "@type": "type.googleapis.com/google.protobuf.Empty",
    "value": {}
  },
  "name": "operations/${operationID}",
  "response": {
    "@type": "type.googleapis.com/google.api.serviceusage.v1.EnableServiceResponse",
    "service": {
      "name": "projects/${projectNumber}/services/gkehub.googleapis.com",
      "parent": "projects/${projectNumber}",
      "state": "ENABLED"
    }
  }
}

---

GET https://serviceusage.googleapis.com/v1/projects/example-project-01/services?alt=json&fields=services%2Fname%2CnextPageToken&filter=state%3AENABLED&prettyPrint=false
User-Agent: google-api-go-client/0.5 kcc/${kccVersion} (+https://github.com/GoogleCloudPlatform/k8s-config-connector) kcc/controller-manager/${kccVersion}

200 OK
Content-Type: application/json; charset=UTF-8
Server: ESF
Vary: Origin
Vary: X-Origin
Vary: Referer
X-Content-Type-Options: nosniff
X-Frame-Options: SAMEORIGIN
X-Xss-Protection: 0

{
  "services": [
    {
      "name": "projects/${projectNumber}/services/gkehub.googleapis.com"
    },
    {
      "name": "projects/${projectNumber}/services/anthos.googleapis.com"
    },
    {
      "name": "projects/${projectNumber}/services/container.googleapis.com"
    }
  ]
}

---

POST https://serviceusage.googleapis.com/v1/projects/example-project-01/services/anthosconfigmanagement.googleapis.com:enable?alt=json&prettyPrint=false
Content-Type: application/json
User-Agent: google-api-go-client/0.5 kcc/${kccVersion} (+https://github.com/GoogleCloudPlatform/k8s-config-connector) kcc/controller-manager/${kccVersion}

{}

200 OK
Content-Type: application/json; charset=UTF-8
Server: ESF
Vary: Origin
Vary: X-Origin
Vary: Referer
X-Content-Type-Options: nosniff
X-Frame-Options: SAMEORIGIN
X-Xss-Protection: 0

{
  "metadata": {
    "@type": "type.googleapis.com/google.protobuf.Empty",
    "value": {}
  },
  "name": "operations/${operationID}"
}

---

GET https://serviceusage.googleapis.com/v1beta1/operations/${operationID}?alt=json
Content-Type: application/json
User-Agent: kcc/${kccVersion} (+https://github.com/GoogleCloudPlatform/k8s-config-connector) kcc/controller-manager/${kccVersion}

200 OK
Content-Type: application/json; charset=UTF-8
Server: ESF
Vary: Origin
Vary: X-Origin
Vary: Referer
X-Content-Type-Options: nosniff
X-Frame-Options: SAMEORIGIN
X-Xss-Protection: 0

{
  "done": true,
  "metadata": {
    "@type": "type.googleapis.com/google.protobuf.Empty",
    "value": {}
  },
  "name": "operations/${operationID}",
  "response": {
    "@type": "type.googleapis.com/google.api.serviceusage.v1.EnableServiceResponse",
    "service": {
      "name": "projects/${projectNumber}/services/anthosconfigmanagement.googleapis.com",
      "parent": "projects/${projectNumber}",
      "state": "ENABLED"
    }
  }
}

---

GET https://serviceusage.googleapis.com/v1/projects/example-project-01/services?alt=json&fields=services%2Fname%2CnextPageToken&filter=state%3AENABLED&prettyPrint=false
User-Agent: google-api-go-client/0.5 kcc/${kccVersion} (+https://github.com/GoogleCloudPlatform/k8s-config-connector) kcc/controller-manager/${kccVersion}

200 OK
Content-Type: application/json; charset=UTF-8
Server: ESF
Vary: Origin
Vary: X-Origin
Vary: Referer
X-Content-Type-Options: nosniff
X-Frame-Options: SAMEORIGIN
X-Xss-Protection: 0

{
  "services": [
    {
      "name": "projects/${projectNumber}/services/gkehub.googleapis.com"
    },
    {
      "name": "projects/${projectNumber}/services/anthos.googleapis.com"
    },
    {
      "name": "projects/${projectNumber}/services/anthosconfigmanagement.googleapis.com"
    },
    {
      "name": "projects/${projectNumber}/services/container.googleapis.com"
    }
  ]
}

---

GET https://iam.googleapis.com/v1/projects/example-project-01/serviceAccounts/sa-${uniqueId}@example-project-01.iam.gserviceaccount.com?alt=json&prettyPrint=false
User-Agent: google-api-go-client/0.5 kcc/${kccVersion} (+https://github.com/GoogleCloudPlatform/k8s-config-connector) kcc/controller-manager/${kccVersion}

404 Not Found
Content-Type: application/json; charset=UTF-8
Server: ESF
Vary: Origin
Vary: X-Origin
Vary: Referer
X-Content-Type-Options: nosniff
X-Frame-Options: SAMEORIGIN
X-Xss-Protection: 0

{
  "error": {
    "code": 404,
    "errors": [
      {
        "domain": "global",
        "message": "Unknown service account",
        "reason": "notFound"
      }
    ],
    "message": "Unknown service account",
    "status": "NOT_FOUND"
  }
}

---

POST https://iam.googleapis.com/v1/projects/example-project-01/serviceAccounts?alt=json&prettyPrint=false
Content-Type: application/json
User-Agent: google-api-go-client/0.5 kcc/${kccVersion} (+https://github.com/GoogleCloudPlatform/k8s-config-connector) kcc/controller-manager/${kccVersion}

{
  "accountId": "sa-${uniqueId}",
  "serviceAccount": {
    "displayName": "A Test Service Account"
  }
}

200 OK
Content-Type: application/json; charset=UTF-8
Server: ESF
Vary: Origin
Vary: X-Origin
Vary: Referer
X-Content-Type-Options: nosniff
X-Frame-Options: SAMEORIGIN
X-Xss-Protection: 0

{
  "displayName": "A Test Service Account",
  "email": "sa-${uniqueId}@example-project-01.iam.gserviceaccount.com",
  "etag": "abcdef0123A=",
  "name": "projects/example-project-01/serviceAccounts/sa-${uniqueId}@example-project-01.iam.gserviceaccount.com",
  "oauth2ClientId": "888888888888888888888",
  "projectId": "example-project-01",
  "uniqueId": "111111111111111111111"
}

---

GET https://iam.googleapis.com/v1/projects/example-project-01/serviceAccounts/sa-${uniqueId}@example-project-01.iam.gserviceaccount.com?alt=json&prettyPrint=false
User-Agent: google-api-go-client/0.5 kcc/${kccVersion} (+https://github.com/GoogleCloudPlatform/k8s-config-connector) kcc/controller-manager/${kccVersion}

200 OK
Content-Type: application/json; charset=UTF-8
Server: ESF
Vary: Origin
Vary: X-Origin
Vary: Referer
X-Content-Type-Options: nosniff
X-Frame-Options: SAMEORIGIN
X-Xss-Protection: 0

{
  "displayName": "A Test Service Account",
  "email": "sa-${uniqueId}@example-project-01.iam.gserviceaccount.com",
  "etag": "abcdef0123A=",
  "name": "projects/example-project-01/serviceAccounts/sa-${uniqueId}@example-project-01.iam.gserviceaccount.com",
  "oauth2ClientId": "888888888888888888888",
  "projectId": "example-project-01",
  "uniqueId": "111111111111111111111"
}

---

GET https://gkehub.googleapis.com/v1beta/projects/example-project-01/locations/global/features/configmanagement?alt=json
Content-Type: application/json
User-Agent: kcc/${kccVersion} (+https://github.com/GoogleCloudPlatform/k8s-config-connector) kcc/controller-manager/${kccVersion} DeclarativeClientLib/0.0.1

404 Not Found
Content-Type: application/json; charset=UTF-8
Server: ESF
Vary: Origin
Vary: X-Origin
Vary: Referer
X-Content-Type-Options: nosniff
X-Frame-Options: SAMEORIGIN
X-Xss-Protection: 0

{
  "error": {
    "code": 404,
    "message": "feature \"projects/example-project-01/locations/global/features/configmanagement\" not found",
    "status": "NOT_FOUND"
  }
}

---

POST https://gkehub.googleapis.com/v1beta/projects/example-project-01/locations/global/features?alt=json&featureId=configmanagement
Content-Type: application/json
User-Agent: kcc/${kccVersion} (+https://github.com/GoogleCloudPlatform/k8s-config-connector) kcc/controller-manager/${kccVersion} DeclarativeClientLib/0.0.1

{
  "labels": {
    "cnrm-test": "true",
    "managed-by-cnrm": "true"
  },
  "name": "projects/example-project-01/locations/global/features/configmanagement"
}

200 OK
Content-Type: application/json; charset=UTF-8
Server: ESF
Vary: Origin
Vary: X-Origin
Vary: Referer
X-Content-Type-Options: nosniff
X-Frame-Options: SAMEORIGIN
X-Xss-Protection: 0

{
  "metadata": {
    "@type": "type.googleapis.com/google.cloud.gkehub.v1beta.OperationMetadata",
    "createTime": "2024-04-01T12:34:56.123456Z",
    "endTime": "2024-04-01T12:34:56.123456Z",
    "target": "projects/example-project-01/locations/global/features/configmanagement"
  },
  "name": "projects/example-project-01/locations/global/features/configmanagement/operations/${operationID}"
}

---

GET https://gkehub.googleapis.com/v1beta1/projects/example-project-01/locations/global/features/configmanagement/operations/${operationID}?alt=json
Content-Type: application/json
User-Agent: kcc/${kccVersion} (+https://github.com/GoogleCloudPlatform/k8s-config-connector) kcc/controller-manager/${kccVersion} DeclarativeClientLib/0.0.1

200 OK
Content-Type: application/json; charset=UTF-8
Server: ESF
Vary: Origin
Vary: X-Origin
Vary: Referer
X-Content-Type-Options: nosniff
X-Frame-Options: SAMEORIGIN
X-Xss-Protection: 0

{
  "done": true,
  "metadata": {
    "@type": "type.googleapis.com/google.cloud.gkehub.v1beta.OperationMetadata",
    "createTime": "2024-04-01T12:34:56.123456Z",
    "endTime": "2024-04-01T12:34:56.123456Z",
    "target": "projects/example-project-01/locations/global/features/configmanagement"
  },
  "name": "projects/example-project-01/locations/global/features/configmanagement/operations/${operationID}",
  "response": {
    "@type": "type.googleapis.com/google.cloud.gkehub.v1beta.Feature",
    "createTime": "2024-04-01T12:34:56.123456Z",
    "labels": {
      "cnrm-test": "true",
      "managed-by-cnrm": "true"
    },
    "name": "projects/example-project-01/locations/global/features/configmanagement",
    "resourceState": {
      "state": "ACTIVE"
    },
    "updateTime": "2024-04-01T12:34:56.123456Z"
  }
}

---

GET https://gkehub.googleapis.com/v1beta/projects/example-project-01/locations/global/features/configmanagement?alt=json
Content-Type: application/json
User-Agent: kcc/${kccVersion} (+https://github.com/GoogleCloudPlatform/k8s-config-connector) kcc/controller-manager/${kccVersion} DeclarativeClientLib/0.0.1

200 OK
Content-Type: application/json; charset=UTF-8
Server: ESF
Vary: Origin
Vary: X-Origin
Vary: Referer
X-Content-Type-Options: nosniff
X-Frame-Options: SAMEORIGIN
X-Xss-Protection: 0

{
  "labels": {
    "cnrm-test": "true",
    "managed-by-cnrm": "true"
  },
  "name": "projects/example-project-01/locations/global/features/configmanagement"
}

---

GET https://gkehub.googleapis.com/v1beta1/projects/example-project-01/locations/us-central1/memberships/${membershipID}?alt=json
Content-Type: application/json
User-Agent: kcc/${kccVersion} (+https://github.com/GoogleCloudPlatform/k8s-config-connector) kcc/controller-manager/${kccVersion} DeclarativeClientLib/0.0.1

404 Not Found
Content-Type: application/json; charset=UTF-8
Server: ESF
Vary: Origin
Vary: X-Origin
Vary: Referer
X-Content-Type-Options: nosniff
X-Frame-Options: SAMEORIGIN
X-Xss-Protection: 0

{
  "error": {
    "code": 404,
    "message": "membership \"projects/example-project-01/locations/us-central1/memberships/gkehubmembership-basic-acm-${uniqueId}\" not found",
    "status": "NOT_FOUND"
  }
}

---

POST https://gkehub.googleapis.com/v1beta1/projects/example-project-01/locations/us-central1/memberships?alt=json&membershipId=${membershipID}
Content-Type: application/json
User-Agent: kcc/${kccVersion} (+https://github.com/GoogleCloudPlatform/k8s-config-connector) kcc/controller-manager/${kccVersion} DeclarativeClientLib/0.0.1

{
  "authority": {
    "issuer": "https://container.googleapis.com/v1/projects/example-project-01/locations/us-central1-a/clusters/gke-basic-acm-${uniqueId}"
  },
  "description": "A sample GKE Hub membership",
  "endpoint": {
    "gkeCluster": {
      "resourceLink": "//container.googleapis.com/projects/example-project-01/zones/us-central1-a/clusters/gke-basic-acm-${uniqueId}"
    }
  },
  "labels": {
    "cnrm-test": "true",
    "managed-by-cnrm": "true"
  },
  "name": "projects/example-project-01/locations/us-central1/memberships/gkehubmembership-basic-acm-${uniqueId}"
}

200 OK
Content-Type: application/json; charset=UTF-8
Server: ESF
Vary: Origin
Vary: X-Origin
Vary: Referer
X-Content-Type-Options: nosniff
X-Frame-Options: SAMEORIGIN
X-Xss-Protection: 0

{
  "metadata": {
    "@type": "type.googleapis.com/google.cloud.gkehub.v1beta1.OperationMetadata",
    "createTime": "2024-04-01T12:34:56.123456Z",
    "endTime": "2024-04-01T12:34:56.123456Z",
    "target": "projects/example-project-01/locations/us-central1/memberships/gkehubmembership-basic-acm-${uniqueId}"
  },
  "name": "projects/example-project-01/locations/us-central1/memberships/gkehubmembership-basic-acm-${uniqueId}/operations/${operationID}"
}

---

GET https://gkehub.googleapis.com/v1beta1/projects/example-project-01/locations/us-central1/memberships/${membershipID}/operations/${operationID}?alt=json
Content-Type: application/json
User-Agent: kcc/${kccVersion} (+https://github.com/GoogleCloudPlatform/k8s-config-connector) kcc/controller-manager/${kccVersion} DeclarativeClientLib/0.0.1

200 OK
Content-Type: application/json; charset=UTF-8
Server: ESF
Vary: Origin
Vary: X-Origin
Vary: Referer
X-Content-Type-Options: nosniff
X-Frame-Options: SAMEORIGIN
X-Xss-Protection: 0

{
  "done": true,
  "metadata": {
    "@type": "type.googleapis.com/google.cloud.gkehub.v1beta1.OperationMetadata",
    "createTime": "2024-04-01T12:34:56.123456Z",
    "endTime": "2024-04-01T12:34:56.123456Z",
    "target": "projects/example-project-01/locations/us-central1/memberships/gkehubmembership-basic-acm-${uniqueId}"
  },
  "name": "projects/example-project-01/locations/us-central1/memberships/gkehubmembership-basic-acm-${uniqueId}/operations/${operationID}",
  "response": {
    "@type": "type.googleapis.com/google.cloud.gkehub.v1beta1.Membership",
    "authority": {
      "identityProvider": "https://container.googleapis.com/v1/projects/example-project-01/locations/us-central1-a/clusters/gke-basic-acm-${uniqueId}",
      "issuer": "https://container.googleapis.com/v1/projects/example-project-01/locations/us-central1-a/clusters/gke-basic-acm-${uniqueId}",
      "workloadIdentityPool": "${projectId}.svc.id.goog"
    },
    "createTime": "2024-04-01T12:34:56.123456Z",
    "description": "A sample GKE Hub membership",
    "endpoint": {
      "gkeCluster": {
        "resourceLink": "//container.googleapis.com/projects/example-project-01/zones/us-central1-a/clusters/gke-basic-acm-${uniqueId}"
      }
    },
    "externalId": "c772f869-1d6c-4d50-a92e-816c48322246",
    "infrastructureType": "MULTI_CLOUD",
    "labels": {
      "cnrm-test": "true",
      "managed-by-cnrm": "true"
    },
    "name": "projects/example-project-01/locations/us-central1/memberships/gkehubmembership-basic-acm-${uniqueId}",
    "state": {
      "code": "READY"
    },
    "uniqueId": "12345678",
    "updateTime": "2024-04-01T12:34:56.123456Z"
  }
}

---

GET https://gkehub.googleapis.com/v1beta1/projects/example-project-01/locations/us-central1/memberships/${membershipID}?alt=json
Content-Type: application/json
User-Agent: kcc/${kccVersion} (+https://github.com/GoogleCloudPlatform/k8s-config-connector) kcc/controller-manager/${kccVersion} DeclarativeClientLib/0.0.1

200 OK
Content-Type: application/json; charset=UTF-8
Server: ESF
Vary: Origin
Vary: X-Origin
Vary: Referer
X-Content-Type-Options: nosniff
X-Frame-Options: SAMEORIGIN
X-Xss-Protection: 0

{
  "authority": {
    "identityProvider": "https://container.googleapis.com/v1/projects/example-project-01/locations/us-central1-a/clusters/gke-basic-acm-${uniqueId}",
    "issuer": "https://container.googleapis.com/v1/projects/example-project-01/locations/us-central1-a/clusters/gke-basic-acm-${uniqueId}",
    "workloadIdentityPool": "${projectId}.svc.id.goog"
  },
  "createTime": "2024-04-01T12:34:56.123456Z",
  "description": "A sample GKE Hub membership",
  "endpoint": {
    "gkeCluster": {
      "resourceLink": "//container.googleapis.com/projects/example-project-01/zones/us-central1-a/clusters/gke-basic-acm-${uniqueId}"
    }
  },
  "externalId": "c772f869-1d6c-4d50-a92e-816c48322246",
  "infrastructureType": "MULTI_CLOUD",
  "labels": {
    "cnrm-test": "true",
    "managed-by-cnrm": "true"
  },
  "name": "projects/example-project-01/locations/us-central1/memberships/gkehubmembership-basic-acm-${uniqueId}",
  "state": {
    "code": "READY"
  },
  "uniqueId": "111111111111111111111",
  "updateTime": "2024-04-01T12:34:56.123456Z"
}

---

GET https://gkehub.googleapis.com/v1beta/projects/example-project-01/locations/global/features/configmanagement?alt=json&prettyPrint=false&returnPartialSuccess=true
User-Agent: kcc/${kccVersion} (+https://github.com/GoogleCloudPlatform/k8s-config-connector) kcc/controller-manager/${kccVersion}

200 OK
Content-Type: application/json; charset=UTF-8
Server: ESF
Vary: Origin
Vary: X-Origin
Vary: Referer
X-Content-Type-Options: nosniff
X-Frame-Options: SAMEORIGIN
X-Xss-Protection: 0

{
  "labels": {
    "cnrm-test": "true",
    "managed-by-cnrm": "true"
  },
  "name": "projects/example-project-01/locations/global/features/configmanagement"
}

---

PATCH https://gkehub.googleapis.com/v1beta/projects/example-project-01/locations/global/features/configmanagement?alt=json&prettyPrint=false&updateMask=membershipSpecs
Content-Type: application/json
User-Agent: kcc/${kccVersion} (+https://github.com/GoogleCloudPlatform/k8s-config-connector) kcc/controller-manager/${kccVersion}

{
  "labels": {
    "cnrm-test": "true",
    "managed-by-cnrm": "true"
  },
  "membershipSpecs": {
    "projects/example-project-01/locations/us-central1/memberships/${membershipID}": {
      "configmanagement": {
        "configSync": {
          "sourceFormat": "unstructured"
        },
        "version": "1.19.2"
      }
    }
  },
  "name": "projects/example-project-01/locations/global/features/configmanagement"
}

200 OK
Content-Type: application/json; charset=UTF-8
Server: ESF
Vary: Origin
Vary: X-Origin
Vary: Referer
X-Content-Type-Options: nosniff
X-Frame-Options: SAMEORIGIN
X-Xss-Protection: 0

{
  "metadata": {
    "@type": "type.googleapis.com/google.cloud.gkehub.v1beta.OperationMetadata",
    "createTime": "2024-04-01T12:34:56.123456Z",
    "endTime": "2024-04-01T12:34:56.123456Z",
    "target": "projects/example-project-01/locations/global/features/configmanagement"
  },
  "name": "projects/example-project-01/locations/global/features/configmanagement/operations/${operationID}"
}

---

GET https://gkehub.googleapis.com/v1beta/projects/example-project-01/locations/global/features/configmanagement/operations/${operationID}?alt=json&prettyPrint=false
User-Agent: kcc/${kccVersion} (+https://github.com/GoogleCloudPlatform/k8s-config-connector) kcc/controller-manager/${kccVersion}

200 OK
Content-Type: application/json; charset=UTF-8
Server: ESF
Vary: Origin
Vary: X-Origin
Vary: Referer
X-Content-Type-Options: nosniff
X-Frame-Options: SAMEORIGIN
X-Xss-Protection: 0

{
  "done": true,
  "metadata": {
    "@type": "type.googleapis.com/google.cloud.gkehub.v1beta.OperationMetadata",
    "createTime": "2024-04-01T12:34:56.123456Z",
    "endTime": "2024-04-01T12:34:56.123456Z",
    "target": "projects/example-project-01/locations/global/features/configmanagement"
  },
  "name": "projects/example-project-01/locations/global/features/configmanagement/operations/${operationID}",
  "response": {
    "@type": "type.googleapis.com/google.cloud.gkehub.v1beta.Feature",
    "labels": {
      "cnrm-test": "true",
      "managed-by-cnrm": "true"
    },
    "membershipSpecs": {
      "projects/example-project-01/locations/us-central1/memberships/${membershipID}": {
        "configmanagement": {
          "configSync": {
            "sourceFormat": "unstructured"
          },
          "version": "1.19.2"
        }
      }
    },
    "name": "projects/example-project-01/locations/global/features/configmanagement",
    "resourceState": {
      "state": "ACTIVE"
    },
    "updateTime": "2024-04-01T12:34:56.123456Z"
  }
}

---

GET https://gkehub.googleapis.com/v1beta/projects/example-project-01/locations/global/features/configmanagement?alt=json&prettyPrint=false&returnPartialSuccess=true
User-Agent: kcc/${kccVersion} (+https://github.com/GoogleCloudPlatform/k8s-config-connector) kcc/controller-manager/${kccVersion}

200 OK
Content-Type: application/json; charset=UTF-8
Server: ESF
Vary: Origin
Vary: X-Origin
Vary: Referer
X-Content-Type-Options: nosniff
X-Frame-Options: SAMEORIGIN
X-Xss-Protection: 0

{
  "labels": {
    "cnrm-test": "true",
    "managed-by-cnrm": "true"
  },
  "membershipSpecs": {
    "projects/example-project-01/locations/us-central1/memberships/${membershipID}": {
      "configmanagement": {
        "configSync": {
          "sourceFormat": "unstructured"
        },
        "version": "1.19.2"
      }
    }
  },
  "name": "projects/example-project-01/locations/global/features/configmanagement",
  "updateTime": "2024-04-01T12:34:56.123456Z"
}

---

PATCH https://gkehub.googleapis.com/v1beta/projects/example-project-01/locations/global/features/configmanagement?alt=json&prettyPrint=false&updateMask=membershipSpecs
Content-Type: application/json
User-Agent: kcc/${kccVersion} (+https://github.com/GoogleCloudPlatform/k8s-config-connector) kcc/controller-manager/${kccVersion}

{
  "labels": {
    "cnrm-test": "true",
    "managed-by-cnrm": "true"
  },
  "membershipSpecs": {
    "projects/example-project-01/locations/us-central1/memberships/${membershipID}": {
      "configmanagement": {
        "configSync": {
          "git": {
            "gcpServiceAccountEmail": "sa-${uniqueId}@example-project-01.iam.gserviceaccount.com",
            "httpsProxy": "https://github.com",
            "policyDir": "config-connector",
            "secretType": "none",
            "syncBranch": "master",
            "syncRepo": "https://github.com/GoogleCloudPlatform/cloud-foundation-toolkit",
            "syncRev": "HEAD",
            "syncWaitSecs": "20"
          },
          "sourceFormat": "hierarchy",
          "stopSyncing": true
        },
        "version": "1.20.0"
      }
    }
  },
  "name": "projects/example-project-01/locations/global/features/configmanagement",
  "updateTime": "2024-04-01T12:34:56.123456Z"
}

200 OK
Content-Type: application/json; charset=UTF-8
Server: ESF
Vary: Origin
Vary: X-Origin
Vary: Referer
X-Content-Type-Options: nosniff
X-Frame-Options: SAMEORIGIN
X-Xss-Protection: 0

{
  "metadata": {
    "@type": "type.googleapis.com/google.cloud.gkehub.v1beta.OperationMetadata",
    "createTime": "2024-04-01T12:34:56.123456Z",
    "endTime": "2024-04-01T12:34:56.123456Z",
    "target": "projects/example-project-01/locations/global/features/configmanagement"
  },
  "name": "projects/example-project-01/locations/global/features/configmanagement/operations/${operationID}"
}

---

GET https://gkehub.googleapis.com/v1beta/projects/example-project-01/locations/global/features/configmanagement/operations/${operationID}?alt=json&prettyPrint=false
User-Agent: kcc/${kccVersion} (+https://github.com/GoogleCloudPlatform/k8s-config-connector) kcc/controller-manager/${kccVersion}

200 OK
Content-Type: application/json; charset=UTF-8
Server: ESF
Vary: Origin
Vary: X-Origin
Vary: Referer
X-Content-Type-Options: nosniff
X-Frame-Options: SAMEORIGIN
X-Xss-Protection: 0

{
  "done": true,
  "metadata": {
    "@type": "type.googleapis.com/google.cloud.gkehub.v1beta.OperationMetadata",
    "createTime": "2024-04-01T12:34:56.123456Z",
    "endTime": "2024-04-01T12:34:56.123456Z",
    "target": "projects/example-project-01/locations/global/features/configmanagement"
  },
  "name": "projects/example-project-01/locations/global/features/configmanagement/operations/${operationID}",
  "response": {
    "@type": "type.googleapis.com/google.cloud.gkehub.v1beta.Feature",
    "labels": {
      "cnrm-test": "true",
      "managed-by-cnrm": "true"
    },
    "membershipSpecs": {
      "projects/example-project-01/locations/us-central1/memberships/${membershipID}": {
        "configmanagement": {
          "configSync": {
            "git": {
              "gcpServiceAccountEmail": "sa-${uniqueId}@example-project-01.iam.gserviceaccount.com",
              "httpsProxy": "https://github.com",
              "policyDir": "config-connector",
              "secretType": "none",
              "syncBranch": "master",
              "syncRepo": "https://github.com/GoogleCloudPlatform/cloud-foundation-toolkit",
              "syncRev": "HEAD",
              "syncWaitSecs": "20"
            },
            "sourceFormat": "hierarchy",
            "stopSyncing": true
          },
          "version": "1.20.0"
        }
      }
    },
    "name": "projects/example-project-01/locations/global/features/configmanagement",
    "resourceState": {
      "state": "ACTIVE"
    },
    "updateTime": "2024-04-01T12:34:56.123456Z"
  }
}

---

GET https://gkehub.googleapis.com/v1beta/projects/example-project-01/locations/global/features/configmanagement?alt=json&prettyPrint=false&returnPartialSuccess=true
User-Agent: kcc/${kccVersion} (+https://github.com/GoogleCloudPlatform/k8s-config-connector) kcc/controller-manager/${kccVersion}

200 OK
Content-Type: application/json; charset=UTF-8
Server: ESF
Vary: Origin
Vary: X-Origin
Vary: Referer
X-Content-Type-Options: nosniff
X-Frame-Options: SAMEORIGIN
X-Xss-Protection: 0

{
  "labels": {
    "cnrm-test": "true",
    "managed-by-cnrm": "true"
  },
  "membershipSpecs": {
    "projects/example-project-01/locations/us-central1/memberships/${membershipID}": {
      "configmanagement": {
        "configSync": {
          "git": {
            "gcpServiceAccountEmail": "sa-${uniqueId}@example-project-01.iam.gserviceaccount.com",
            "httpsProxy": "https://github.com",
            "policyDir": "config-connector",
            "secretType": "none",
            "syncBranch": "master",
            "syncRepo": "https://github.com/GoogleCloudPlatform/cloud-foundation-toolkit",
            "syncRev": "HEAD",
            "syncWaitSecs": "20"
          },
          "sourceFormat": "hierarchy",
          "stopSyncing": true
        },
        "version": "1.20.0"
      }
    }
  },
  "name": "projects/example-project-01/locations/global/features/configmanagement",
  "updateTime": "2024-04-01T12:34:56.123456Z"
}

---

PATCH https://gkehub.googleapis.com/v1beta/projects/example-project-01/locations/global/features/configmanagement?alt=json&prettyPrint=false&updateMask=membershipSpecs
Content-Type: application/json
User-Agent: kcc/${kccVersion} (+https://github.com/GoogleCloudPlatform/k8s-config-connector) kcc/controller-manager/${kccVersion}

{
  "labels": {
    "cnrm-test": "true",
    "managed-by-cnrm": "true"
  },
  "membershipSpecs": {
    "projects/example-project-01/locations/us-central1/memberships/${membershipID}": {}
  },
  "name": "projects/example-project-01/locations/global/features/configmanagement",
  "updateTime": "2024-04-01T12:34:56.123456Z"
}

200 OK
Content-Type: application/json; charset=UTF-8
Server: ESF
Vary: Origin
Vary: X-Origin
Vary: Referer
X-Content-Type-Options: nosniff
X-Frame-Options: SAMEORIGIN
X-Xss-Protection: 0

{
  "metadata": {
    "@type": "type.googleapis.com/google.cloud.gkehub.v1beta.OperationMetadata",
    "createTime": "2024-04-01T12:34:56.123456Z",
    "endTime": "2024-04-01T12:34:56.123456Z",
    "target": "projects/example-project-01/locations/global/features/configmanagement"
  },
  "name": "projects/example-project-01/locations/global/features/configmanagement/operations/${operationID}"
}

---

GET https://gkehub.googleapis.com/v1beta/projects/example-project-01/locations/global/features/configmanagement/operations/${operationID}?alt=json&prettyPrint=false
User-Agent: kcc/${kccVersion} (+https://github.com/GoogleCloudPlatform/k8s-config-connector) kcc/controller-manager/${kccVersion}

200 OK
Content-Type: application/json; charset=UTF-8
Server: ESF
Vary: Origin
Vary: X-Origin
Vary: Referer
X-Content-Type-Options: nosniff
X-Frame-Options: SAMEORIGIN
X-Xss-Protection: 0

{
  "done": true,
  "metadata": {
    "@type": "type.googleapis.com/google.cloud.gkehub.v1beta.OperationMetadata",
    "createTime": "2024-04-01T12:34:56.123456Z",
    "endTime": "2024-04-01T12:34:56.123456Z",
    "target": "projects/example-project-01/locations/global/features/configmanagement"
  },
  "name": "projects/example-project-01/locations/global/features/configmanagement/operations/${operationID}",
  "response": {
    "@type": "type.googleapis.com/google.cloud.gkehub.v1beta.Feature",
    "labels": {
      "cnrm-test": "true",
      "managed-by-cnrm": "true"
    },
    "membershipSpecs": {
      "projects/example-project-01/locations/us-central1/memberships/${membershipID}": {}
    },
    "name": "projects/example-project-01/locations/global/features/configmanagement",
    "resourceState": {
      "state": "ACTIVE"
    },
    "updateTime": "2024-04-01T12:34:56.123456Z"
  }
}

---

GET https://gkehub.googleapis.com/v1beta1/projects/example-project-01/locations/us-central1/memberships/${membershipID}?alt=json
Content-Type: application/json
User-Agent: kcc/${kccVersion} (+https://github.com/GoogleCloudPlatform/k8s-config-connector) kcc/controller-manager/${kccVersion} DeclarativeClientLib/0.0.1

200 OK
Content-Type: application/json; charset=UTF-8
Server: ESF
Vary: Origin
Vary: X-Origin
Vary: Referer
X-Content-Type-Options: nosniff
X-Frame-Options: SAMEORIGIN
X-Xss-Protection: 0

{
  "authority": {
    "identityProvider": "https://container.googleapis.com/v1/projects/example-project-01/locations/us-central1-a/clusters/gke-basic-acm-${uniqueId}",
    "issuer": "https://container.googleapis.com/v1/projects/example-project-01/locations/us-central1-a/clusters/gke-basic-acm-${uniqueId}",
    "workloadIdentityPool": "${projectId}.svc.id.goog"
  },
  "createTime": "2024-04-01T12:34:56.123456Z",
  "description": "A sample GKE Hub membership",
  "endpoint": {
    "gkeCluster": {
      "resourceLink": "//container.googleapis.com/projects/example-project-01/zones/us-central1-a/clusters/gke-basic-acm-${uniqueId}"
    }
  },
  "externalId": "c772f869-1d6c-4d50-a92e-816c48322246",
  "infrastructureType": "MULTI_CLOUD",
  "labels": {
    "cnrm-test": "true",
    "managed-by-cnrm": "true"
  },
  "name": "projects/example-project-01/locations/us-central1/memberships/gkehubmembership-basic-acm-${uniqueId}",
  "state": {
    "code": "READY"
  },
  "uniqueId": "111111111111111111111",
  "updateTime": "2024-04-01T12:34:56.123456Z"
}

---

DELETE https://gkehub.googleapis.com/v1beta1/projects/example-project-01/locations/us-central1/memberships/${membershipID}?alt=json
Content-Type: application/json
User-Agent: kcc/${kccVersion} (+https://github.com/GoogleCloudPlatform/k8s-config-connector) kcc/controller-manager/${kccVersion} DeclarativeClientLib/0.0.1

200 OK
Content-Type: application/json; charset=UTF-8
Server: ESF
Vary: Origin
Vary: X-Origin
Vary: Referer
X-Content-Type-Options: nosniff
X-Frame-Options: SAMEORIGIN
X-Xss-Protection: 0

{
  "done": true,
  "metadata": {
    "@type": "type.googleapis.com/google.cloud.gkehub.v1beta1.OperationMetadata",
    "createTime": "2024-04-01T12:34:56.123456Z",
    "endTime": "2024-04-01T12:34:56.123456Z",
    "target": "projects/example-project-01/locations/us-central1/memberships/gkehubmembership-basic-acm-${uniqueId}"
  },
  "name": "projects/example-project-01/locations/us-central1/memberships/gkehubmembership-basic-acm-${uniqueId}/operations/${operationID}",
  "response": {
    "@type": "type.googleapis.com/google.cloud.gkehub.v1beta1.Membership"
  }
}

---

GET https://gkehub.googleapis.com/v1beta1/projects/example-project-01/locations/us-central1/memberships/${membershipID}?alt=json
Content-Type: application/json
User-Agent: kcc/${kccVersion} (+https://github.com/GoogleCloudPlatform/k8s-config-connector) kcc/controller-manager/${kccVersion} DeclarativeClientLib/0.0.1

404 Not Found
Content-Type: application/json; charset=UTF-8
Server: ESF
Vary: Origin
Vary: X-Origin
Vary: Referer
X-Content-Type-Options: nosniff
X-Frame-Options: SAMEORIGIN
X-Xss-Protection: 0

{
  "error": {
    "code": 404,
    "message": "membership \"projects/example-project-01/locations/us-central1/memberships/gkehubmembership-basic-acm-${uniqueId}\" not found",
    "status": "NOT_FOUND"
  }
}

---

GET https://iam.googleapis.com/v1/projects/example-project-01/serviceAccounts/sa-${uniqueId}@example-project-01.iam.gserviceaccount.com?alt=json&prettyPrint=false
User-Agent: google-api-go-client/0.5 kcc/${kccVersion} (+https://github.com/GoogleCloudPlatform/k8s-config-connector) kcc/controller-manager/${kccVersion}

200 OK
Content-Type: application/json; charset=UTF-8
Server: ESF
Vary: Origin
Vary: X-Origin
Vary: Referer
X-Content-Type-Options: nosniff
X-Frame-Options: SAMEORIGIN
X-Xss-Protection: 0

{
  "displayName": "A Test Service Account",
  "email": "sa-${uniqueId}@example-project-01.iam.gserviceaccount.com",
  "etag": "abcdef0123A=",
  "name": "projects/example-project-01/serviceAccounts/sa-${uniqueId}@example-project-01.iam.gserviceaccount.com",
  "oauth2ClientId": "888888888888888888888",
  "projectId": "example-project-01",
  "uniqueId": "111111111111111111111"
}

---

DELETE https://iam.googleapis.com/v1/projects/example-project-01/serviceAccounts/sa-${uniqueId}@example-project-01.iam.gserviceaccount.com?alt=json&prettyPrint=false
User-Agent: google-api-go-client/0.5 kcc/${kccVersion} (+https://github.com/GoogleCloudPlatform/k8s-config-connector) kcc/controller-manager/${kccVersion}

200 OK
Content-Type: application/json; charset=UTF-8
Server: ESF
Vary: Origin
Vary: X-Origin
Vary: Referer
X-Content-Type-Options: nosniff
X-Frame-Options: SAMEORIGIN
X-Xss-Protection: 0

{}

---

GET https://container.googleapis.com/v1beta1/projects/example-project-01/locations/us-central1-a/clusters/gke-basic-acm-${uniqueId}?alt=json&prettyPrint=false
User-Agent: google-api-go-client/0.5 kcc/${kccVersion} (+https://github.com/GoogleCloudPlatform/k8s-config-connector) kcc/controller-manager/${kccVersion}

200 OK
Content-Type: application/json; charset=UTF-8
Server: ESF
Vary: Origin
Vary: X-Origin
Vary: Referer
X-Content-Type-Options: nosniff
X-Frame-Options: SAMEORIGIN
X-Xss-Protection: 0

{
  "addonsConfig": {
    "gcePersistentDiskCsiDriverConfig": {
      "enabled": true
    },
    "kubernetesDashboard": {
      "disabled": true
    },
    "networkPolicyConfig": {
      "disabled": true
    }
  },
  "anonymousAuthenticationConfig": {
    "mode": "ENABLED"
  },
  "autopilot": {},
  "autoscaling": {
    "autoprovisioningNodePoolDefaults": {
      "imageType": "COS_CONTAINERD",
      "management": {
        "autoRepair": true,
        "autoUpgrade": true
      },
      "oauthScopes": [
        "https://www.googleapis.com/auth/devstorage.read_only",
        "https://www.googleapis.com/auth/logging.write",
        "https://www.googleapis.com/auth/monitoring",
        "https://www.googleapis.com/auth/service.management.readonly",
        "https://www.googleapis.com/auth/servicecontrol",
        "https://www.googleapis.com/auth/trace.append"
      ],
      "serviceAccount": "default"
    },
    "autoscalingProfile": "BALANCED"
  },
  "binaryAuthorization": {},
  "clusterIpv4Cidr": "10.112.0.0/14",
  "clusterTelemetry": {
    "type": "ENABLED"
  },
  "controlPlaneEndpointsConfig": {
    "dnsEndpointConfig": {
      "allowExternalTraffic": false,
      "endpoint": "gke-12345trewq-${projectNumber}.us-central1-a.gke.goog"
    },
    "ipEndpointsConfig": {
      "authorizedNetworksConfig": {
        "gcpPublicCidrsAccessEnabled": true
      },
      "enablePublicEndpoint": true,
      "enabled": true,
      "globalAccess": false,
      "privateEndpoint": "${privateEndpointIPV4}",
      "publicEndpoint": "${publicEndpointIPV4}"
    }
  },
  "createTime": "2024-04-01T12:34:56.123456Z",
  "currentMasterVersion": "1.30.5-gke.1014001",
  "currentNodeCount": 1,
  "currentNodeVersion": "1.30.5-gke.1014001",
  "databaseEncryption": {
    "currentState": "CURRENT_STATE_DECRYPTED",
    "state": "DECRYPTED"
  },
  "defaultMaxPodsConstraint": {
    "maxPodsPerNode": "110"
  },
  "endpoint": "${publicEndpointIPV4}",
  "enterpriseConfig": {
    "clusterTier": "STANDARD"
  },
  "etag": "abcdef0123A=",
  "id": "000000000000000000000",
  "initialClusterVersion": "1.30.5-gke.1014001",
  "initialNodeCount": 1,
  "instanceGroupUrls": [
    "https://www.googleapis.com/compute/v1/projects/example-project-01/zones/us-central1-a/instanceGroupManagers/gke-containercluster-abcdef"
  ],
  "ipAllocationPolicy": {
    "clusterIpv4Cidr": "10.112.0.0/14",
    "clusterIpv4CidrBlock": "10.112.0.0/14",
    "podCidrOverprovisionConfig": {},
    "servicesIpv4Cidr": "34.118.224.0/20",
    "servicesIpv4CidrBlock": "34.118.224.0/20",
    "stackType": "IPV4",
    "useIpAliases": true
  },
  "labelFingerprint": "abcdef0123A=",
  "legacyAbac": {},
  "location": "us-central1-a",
  "locations": [
    "us-central1-a"
  ],
  "loggingConfig": {
    "componentConfig": {
      "enableComponents": [
        "SYSTEM_COMPONENTS",
        "WORKLOADS"
      ]
    }
  },
  "loggingService": "logging.googleapis.com/kubernetes",
  "maintenancePolicy": {
    "resourceVersion": "abcd1234"
  },
  "masterAuth": {
    "clientCertificateConfig": {},
    "clusterCaCertificate": "1234567890abcdefghijklmn"
  },
  "masterAuthorizedNetworksConfig": {
    "gcpPublicCidrsAccessEnabled": true
  },
  "monitoringConfig": {
    "advancedDatapathObservabilityConfig": {},
    "componentConfig": {
      "enableComponents": [
        "SYSTEM_COMPONENTS",
        "DAEMONSET",
        "DEPLOYMENT",
        "STATEFULSET",
        "JOBSET",
        "STORAGE",
        "HPA",
        "POD",
        "CADVISOR",
        "KUBELET",
        "DCGM"
      ]
    },
    "managedPrometheusConfig": {
      "enabled": true
    }
  },
  "monitoringService": "monitoring.googleapis.com/kubernetes",
  "name": "gke-basic-acm-${uniqueId}",
  "network": "default",
  "networkConfig": {
    "network": "projects/example-project-01/global/networks/default",
    "serviceExternalIpsConfig": {},
    "subnetwork": "projects/example-project-01/regions/us-central1/subnetworks/default"
  },
  "nodeConfig": {
    "bootDisk": {
      "diskType": "pd-balanced",
      "sizeGb": "100"
    },
    "diskSizeGb": 100,
    "diskType": "pd-balanced",
    "effectiveCgroupMode": "EFFECTIVE_CGROUP_MODE_V2",
    "imageType": "COS_CONTAINERD",
    "kubeletConfig": {
      "insecureKubeletReadonlyPortEnabled": false,
      "maxParallelImagePulls": 2
    },
    "machineType": "e2-medium",
    "metadata": {
      "disable-legacy-endpoints": "true"
    },
    "oauthScopes": [
      "https://www.googleapis.com/auth/devstorage.read_only",
      "https://www.googleapis.com/auth/logging.write",
      "https://www.googleapis.com/auth/monitoring",
      "https://www.googleapis.com/auth/service.management.readonly",
      "https://www.googleapis.com/auth/servicecontrol",
      "https://www.googleapis.com/auth/trace.append"
    ],
    "resourceLabels": {
      "goog-gke-node-pool-provisioning-model": "on-demand"
    },
    "serviceAccount": "default",
    "shieldedInstanceConfig": {
      "enableIntegrityMonitoring": true
    },
    "windowsNodeConfig": {}
  },
  "nodePoolAutoConfig": {
    "nodeKubeletConfig": {
      "insecureKubeletReadonlyPortEnabled": false
    }
  },
  "nodePoolDefaults": {
    "nodeConfigDefaults": {
      "loggingConfig": {
        "variantConfig": {
          "variant": "DEFAULT"
        }
      },
      "nodeKubeletConfig": {
        "insecureKubeletReadonlyPortEnabled": false
      }
    }
  },
  "nodePools": [
    {
      "config": {
        "bootDisk": {
          "diskType": "pd-balanced",
          "sizeGb": "100"
        },
        "diskSizeGb": 100,
        "diskType": "pd-balanced",
        "effectiveCgroupMode": "EFFECTIVE_CGROUP_MODE_V2",
        "imageType": "COS_CONTAINERD",
        "kubeletConfig": {
          "insecureKubeletReadonlyPortEnabled": false,
          "maxParallelImagePulls": 2
        },
        "machineType": "e2-medium",
        "metadata": {
          "disable-legacy-endpoints": "true"
        },
        "oauthScopes": [
          "https://www.googleapis.com/auth/devstorage.read_only",
          "https://www.googleapis.com/auth/logging.write",
          "https://www.googleapis.com/auth/monitoring",
          "https://www.googleapis.com/auth/service.management.readonly",
          "https://www.googleapis.com/auth/servicecontrol",
          "https://www.googleapis.com/auth/trace.append"
        ],
        "resourceLabels": {
          "goog-gke-node-pool-provisioning-model": "on-demand"
        },
        "serviceAccount": "default",
        "shieldedInstanceConfig": {
          "enableIntegrityMonitoring": true
        },
        "windowsNodeConfig": {}
      },
      "initialNodeCount": 1,
      "instanceGroupUrls": [
        "https://www.googleapis.com/compute/v1/projects/example-project-01/zones/us-central1-a/instanceGroupManagers/gke-containercluster-abcdef-default-pool-grp"
      ],
      "locations": [
        "us-central1-a"
      ],
      "management": {
        "autoRepair": true,
        "autoUpgrade": true
      },
      "maxPodsConstraint": {
        "maxPodsPerNode": "110"
      },
      "name": "default-pool",
      "networkConfig": {
        "podIpv4CidrBlock": "10.92.0.0/14",
        "podIpv4RangeUtilization": 0.001,
        "podRange": "default-pool-pods-12345678",
        "subnetwork": "projects/example-project-01/regions/us-central1/subnetworks/default"
      },
      "podIpv4CidrSize": 24,
      "status": "RUNNING",
      "upgradeSettings": {
        "maxSurge": 1,
        "strategy": "SURGE"
      },
      "version": "1.30.5-gke.1014001"
    }
  ],
  "notificationConfig": {
    "pubsub": {}
  },
  "podAutoscaling": {
    "hpaProfile": "PERFORMANCE"
  },
  "privateClusterConfig": {
    "privateEndpoint": "${privateEndpointIPV4}",
    "publicEndpoint": "${publicEndpointIPV4}"
  },
  "protectConfig": {
    "workloadConfig": {
      "auditMode": "BASIC"
    },
    "workloadVulnerabilityMode": "WORKLOAD_VULNERABILITY_MODE_UNSPECIFIED"
  },
  "rbacBindingConfig": {
    "enableInsecureBindingSystemAuthenticated": true,
    "enableInsecureBindingSystemUnauthenticated": true
  },
  "releaseChannel": {
    "channel": "REGULAR"
  },
  "resourceLabels": {
    "cnrm-test": "true",
    "managed-by-cnrm": "true"
  },
  "securityPostureConfig": {
    "mode": "BASIC",
    "vulnerabilityMode": "VULNERABILITY_MODE_UNSPECIFIED"
  },
  "selfLink": "https://container.googleapis.com/v1beta1/projects/example-project-01/zones/us-central1-a/clusters/gke-basic-acm-${uniqueId}",
  "servicesIpv4Cidr": "34.118.224.0/20",
  "shieldedNodes": {
    "enabled": true
  },
  "status": "RUNNING",
  "subnetwork": "default",
  "userManagedKeysConfig": {},
  "workloadIdentityConfig": {
    "workloadPool": "example-project-01.svc.id.goog"
  },
  "zone": "us-central1-a"
}

---

GET https://compute.googleapis.com/compute/v1/projects/example-project-01/zones/us-central1-a/instanceGroupManagers/gke-containercluster-abcdef-default-pool-grp?alt=json&prettyPrint=false
User-Agent: google-api-go-client/0.5 kcc/${kccVersion} (+https://github.com/GoogleCloudPlatform/k8s-config-connector) kcc/controller-manager/${kccVersion}

404 Not Found
Content-Type: application/json; charset=UTF-8
Server: ESF
Vary: Origin
Vary: X-Origin
Vary: Referer
X-Content-Type-Options: nosniff
X-Frame-Options: SAMEORIGIN
X-Xss-Protection: 0

{
  "error": {
    "code": 404,
    "errors": [
      {
        "domain": "global",
        "message": "Not Found",
        "reason": "notFound"
      }
    ],
    "message": "Not Found"
  }
}

---

GET https://container.googleapis.com/v1beta1/projects/example-project-01/locations/us-central1-a/clusters/gke-basic-acm-${uniqueId}?alt=json&prettyPrint=false
User-Agent: google-api-go-client/0.5 kcc/${kccVersion} (+https://github.com/GoogleCloudPlatform/k8s-config-connector) kcc/controller-manager/${kccVersion}

200 OK
Content-Type: application/json; charset=UTF-8
Server: ESF
Vary: Origin
Vary: X-Origin
Vary: Referer
X-Content-Type-Options: nosniff
X-Frame-Options: SAMEORIGIN
X-Xss-Protection: 0

{
  "addonsConfig": {
    "gcePersistentDiskCsiDriverConfig": {
      "enabled": true
    },
    "kubernetesDashboard": {
      "disabled": true
    },
    "networkPolicyConfig": {
      "disabled": true
    }
  },
  "anonymousAuthenticationConfig": {
    "mode": "ENABLED"
  },
  "autopilot": {},
  "autoscaling": {
    "autoprovisioningNodePoolDefaults": {
      "imageType": "COS_CONTAINERD",
      "management": {
        "autoRepair": true,
        "autoUpgrade": true
      },
      "oauthScopes": [
        "https://www.googleapis.com/auth/devstorage.read_only",
        "https://www.googleapis.com/auth/logging.write",
        "https://www.googleapis.com/auth/monitoring",
        "https://www.googleapis.com/auth/service.management.readonly",
        "https://www.googleapis.com/auth/servicecontrol",
        "https://www.googleapis.com/auth/trace.append"
      ],
      "serviceAccount": "default"
    },
    "autoscalingProfile": "BALANCED"
  },
  "binaryAuthorization": {},
  "clusterIpv4Cidr": "10.112.0.0/14",
  "clusterTelemetry": {
    "type": "ENABLED"
  },
  "controlPlaneEndpointsConfig": {
    "dnsEndpointConfig": {
      "allowExternalTraffic": false,
      "endpoint": "gke-12345trewq-${projectNumber}.us-central1-a.gke.goog"
    },
    "ipEndpointsConfig": {
      "authorizedNetworksConfig": {
        "gcpPublicCidrsAccessEnabled": true
      },
      "enablePublicEndpoint": true,
      "enabled": true,
      "globalAccess": false,
      "privateEndpoint": "${privateEndpointIPV4}",
      "publicEndpoint": "${publicEndpointIPV4}"
    }
  },
  "createTime": "2024-04-01T12:34:56.123456Z",
  "currentMasterVersion": "1.30.5-gke.1014001",
  "currentNodeCount": 1,
  "currentNodeVersion": "1.30.5-gke.1014001",
  "databaseEncryption": {
    "currentState": "CURRENT_STATE_DECRYPTED",
    "state": "DECRYPTED"
  },
  "defaultMaxPodsConstraint": {
    "maxPodsPerNode": "110"
  },
  "endpoint": "${publicEndpointIPV4}",
  "enterpriseConfig": {
    "clusterTier": "STANDARD"
  },
  "etag": "abcdef0123A=",
  "id": "000000000000000000000",
  "initialClusterVersion": "1.30.5-gke.1014001",
  "initialNodeCount": 1,
  "instanceGroupUrls": [
    "https://www.googleapis.com/compute/v1/projects/example-project-01/zones/us-central1-a/instanceGroupManagers/gke-containercluster-abcdef"
  ],
  "ipAllocationPolicy": {
    "clusterIpv4Cidr": "10.112.0.0/14",
    "clusterIpv4CidrBlock": "10.112.0.0/14",
    "podCidrOverprovisionConfig": {},
    "servicesIpv4Cidr": "34.118.224.0/20",
    "servicesIpv4CidrBlock": "34.118.224.0/20",
    "stackType": "IPV4",
    "useIpAliases": true
  },
  "labelFingerprint": "abcdef0123A=",
  "legacyAbac": {},
  "location": "us-central1-a",
  "locations": [
    "us-central1-a"
  ],
  "loggingConfig": {
    "componentConfig": {
      "enableComponents": [
        "SYSTEM_COMPONENTS",
        "WORKLOADS"
      ]
    }
  },
  "loggingService": "logging.googleapis.com/kubernetes",
  "maintenancePolicy": {
    "resourceVersion": "abcd1234"
  },
  "masterAuth": {
    "clientCertificateConfig": {},
    "clusterCaCertificate": "1234567890abcdefghijklmn"
  },
  "masterAuthorizedNetworksConfig": {
    "gcpPublicCidrsAccessEnabled": true
  },
  "monitoringConfig": {
    "advancedDatapathObservabilityConfig": {},
    "componentConfig": {
      "enableComponents": [
        "SYSTEM_COMPONENTS",
        "DAEMONSET",
        "DEPLOYMENT",
        "STATEFULSET",
        "JOBSET",
        "STORAGE",
        "HPA",
        "POD",
        "CADVISOR",
        "KUBELET",
        "DCGM"
      ]
    },
    "managedPrometheusConfig": {
      "enabled": true
    }
  },
  "monitoringService": "monitoring.googleapis.com/kubernetes",
  "name": "gke-basic-acm-${uniqueId}",
  "network": "default",
  "networkConfig": {
    "network": "projects/example-project-01/global/networks/default",
    "serviceExternalIpsConfig": {},
    "subnetwork": "projects/example-project-01/regions/us-central1/subnetworks/default"
  },
  "nodeConfig": {
    "bootDisk": {
      "diskType": "pd-balanced",
      "sizeGb": "100"
    },
    "diskSizeGb": 100,
    "diskType": "pd-balanced",
    "effectiveCgroupMode": "EFFECTIVE_CGROUP_MODE_V2",
    "imageType": "COS_CONTAINERD",
    "kubeletConfig": {
      "insecureKubeletReadonlyPortEnabled": false,
      "maxParallelImagePulls": 2
    },
    "machineType": "e2-medium",
    "metadata": {
      "disable-legacy-endpoints": "true"
    },
    "oauthScopes": [
      "https://www.googleapis.com/auth/devstorage.read_only",
      "https://www.googleapis.com/auth/logging.write",
      "https://www.googleapis.com/auth/monitoring",
      "https://www.googleapis.com/auth/service.management.readonly",
      "https://www.googleapis.com/auth/servicecontrol",
      "https://www.googleapis.com/auth/trace.append"
    ],
    "resourceLabels": {
      "goog-gke-node-pool-provisioning-model": "on-demand"
    },
    "serviceAccount": "default",
    "shieldedInstanceConfig": {
      "enableIntegrityMonitoring": true
    },
    "windowsNodeConfig": {}
  },
  "nodePoolAutoConfig": {
    "nodeKubeletConfig": {
      "insecureKubeletReadonlyPortEnabled": false
    }
  },
  "nodePoolDefaults": {
    "nodeConfigDefaults": {
      "loggingConfig": {
        "variantConfig": {
          "variant": "DEFAULT"
        }
      },
      "nodeKubeletConfig": {
        "insecureKubeletReadonlyPortEnabled": false
      }
    }
  },
  "nodePools": [
    {
      "config": {
        "bootDisk": {
          "diskType": "pd-balanced",
          "sizeGb": "100"
        },
        "diskSizeGb": 100,
        "diskType": "pd-balanced",
        "effectiveCgroupMode": "EFFECTIVE_CGROUP_MODE_V2",
        "imageType": "COS_CONTAINERD",
        "kubeletConfig": {
          "insecureKubeletReadonlyPortEnabled": false,
          "maxParallelImagePulls": 2
        },
        "machineType": "e2-medium",
        "metadata": {
          "disable-legacy-endpoints": "true"
        },
        "oauthScopes": [
          "https://www.googleapis.com/auth/devstorage.read_only",
          "https://www.googleapis.com/auth/logging.write",
          "https://www.googleapis.com/auth/monitoring",
          "https://www.googleapis.com/auth/service.management.readonly",
          "https://www.googleapis.com/auth/servicecontrol",
          "https://www.googleapis.com/auth/trace.append"
        ],
        "resourceLabels": {
          "goog-gke-node-pool-provisioning-model": "on-demand"
        },
        "serviceAccount": "default",
        "shieldedInstanceConfig": {
          "enableIntegrityMonitoring": true
        },
        "windowsNodeConfig": {}
      },
      "initialNodeCount": 1,
      "instanceGroupUrls": [
        "https://www.googleapis.com/compute/v1/projects/example-project-01/zones/us-central1-a/instanceGroupManagers/gke-containercluster-abcdef-default-pool-grp"
      ],
      "locations": [
        "us-central1-a"
      ],
      "management": {
        "autoRepair": true,
        "autoUpgrade": true
      },
      "maxPodsConstraint": {
        "maxPodsPerNode": "110"
      },
      "name": "default-pool",
      "networkConfig": {
        "podIpv4CidrBlock": "10.92.0.0/14",
        "podIpv4RangeUtilization": 0.001,
        "podRange": "default-pool-pods-12345678",
        "subnetwork": "projects/example-project-01/regions/us-central1/subnetworks/default"
      },
      "podIpv4CidrSize": 24,
      "status": "RUNNING",
      "upgradeSettings": {
        "maxSurge": 1,
        "strategy": "SURGE"
      },
      "version": "1.30.5-gke.1014001"
    }
  ],
  "notificationConfig": {
    "pubsub": {}
  },
  "podAutoscaling": {
    "hpaProfile": "PERFORMANCE"
  },
  "privateClusterConfig": {
    "privateEndpoint": "${privateEndpointIPV4}",
    "publicEndpoint": "${publicEndpointIPV4}"
  },
  "protectConfig": {
    "workloadConfig": {
      "auditMode": "BASIC"
    },
    "workloadVulnerabilityMode": "WORKLOAD_VULNERABILITY_MODE_UNSPECIFIED"
  },
  "rbacBindingConfig": {
    "enableInsecureBindingSystemAuthenticated": true,
    "enableInsecureBindingSystemUnauthenticated": true
  },
  "releaseChannel": {
    "channel": "REGULAR"
  },
  "resourceLabels": {
    "cnrm-test": "true",
    "managed-by-cnrm": "true"
  },
  "securityPostureConfig": {
    "mode": "BASIC",
    "vulnerabilityMode": "VULNERABILITY_MODE_UNSPECIFIED"
  },
  "selfLink": "https://container.googleapis.com/v1beta1/projects/example-project-01/zones/us-central1-a/clusters/gke-basic-acm-${uniqueId}",
  "servicesIpv4Cidr": "34.118.224.0/20",
  "shieldedNodes": {
    "enabled": true
  },
  "status": "RUNNING",
  "subnetwork": "default",
  "userManagedKeysConfig": {},
  "workloadIdentityConfig": {
    "workloadPool": "example-project-01.svc.id.goog"
  },
  "zone": "us-central1-a"
}

---

DELETE https://container.googleapis.com/v1beta1/projects/example-project-01/locations/us-central1-a/clusters/gke-basic-acm-${uniqueId}?alt=json&prettyPrint=false
User-Agent: google-api-go-client/0.5 kcc/${kccVersion} (+https://github.com/GoogleCloudPlatform/k8s-config-connector) kcc/controller-manager/${kccVersion}

200 OK
Content-Type: application/json; charset=UTF-8
Server: ESF
Vary: Origin
Vary: X-Origin
Vary: Referer
X-Content-Type-Options: nosniff
X-Frame-Options: SAMEORIGIN
X-Xss-Protection: 0

{
  "name": "${operationID}",
  "operationType": "DELETE_CLUSTER",
  "selfLink": "https://container.googleapis.com/v1beta1/projects/${projectNumber}/zones/us-central1-a/operations/${operationID}",
  "startTime": "2024-04-01T12:34:56.123456Z",
  "status": "RUNNING",
  "targetLink": "https://container.googleapis.com/v1beta1/projects/${projectNumber}/zones/us-central1-a/clusters/gke-basic-acm-${uniqueId}",
  "zone": "us-central1-a"
}

---

GET https://container.googleapis.com/v1beta1/projects/example-project-01/locations/us-central1-a/operations/${operationID}?alt=json&prettyPrint=false
User-Agent: google-api-go-client/0.5 kcc/${kccVersion} (+https://github.com/GoogleCloudPlatform/k8s-config-connector) kcc/controller-manager/${kccVersion}

200 OK
Content-Type: application/json; charset=UTF-8
Server: ESF
Vary: Origin
Vary: X-Origin
Vary: Referer
X-Content-Type-Options: nosniff
X-Frame-Options: SAMEORIGIN
X-Xss-Protection: 0

{
  "endTime": "2024-04-01T12:34:56.123456Z",
  "name": "${operationID}",
  "operationType": "DELETE_CLUSTER",
  "selfLink": "https://container.googleapis.com/v1beta1/projects/${projectNumber}/zones/us-central1-a/operations/${operationID}",
  "startTime": "2024-04-01T12:34:56.123456Z",
  "status": "DONE",
  "targetLink": "https://container.googleapis.com/v1beta1/projects/${projectNumber}/zones/us-central1-a/clusters/gke-basic-acm-${uniqueId}",
  "zone": "us-central1-a"
}<|MERGE_RESOLUTION|>--- conflicted
+++ resolved
@@ -816,33 +816,7 @@
 GET https://compute.googleapis.com/compute/v1/projects/example-project-01/zones/us-central1-a/instanceGroupManagers/gke-containercluster-abcdef-default-pool-grp?alt=json&prettyPrint=false
 User-Agent: google-api-go-client/0.5 kcc/${kccVersion} (+https://github.com/GoogleCloudPlatform/k8s-config-connector) kcc/controller-manager/${kccVersion}
 
-<<<<<<< HEAD
 404 Not Found
-=======
-{}
-
-200 OK
-Content-Type: application/json; charset=UTF-8
-Server: ESF
-Vary: Origin
-Vary: X-Origin
-Vary: Referer
-X-Content-Type-Options: nosniff
-X-Frame-Options: SAMEORIGIN
-X-Xss-Protection: 0
-
-{
-  "name": "operations/${operationID}"
-}
-
----
-
-GET https://serviceusage.googleapis.com/v1beta1/operations/${operationID}?alt=json
-Content-Type: application/json
-User-Agent: kcc/${kccVersion} (+https://github.com/GoogleCloudPlatform/k8s-config-connector) kcc/controller-manager/${kccVersion}
-
-200 OK
->>>>>>> 8a3e1906
 Content-Type: application/json; charset=UTF-8
 Server: ESF
 Vary: Origin
@@ -892,58 +866,9 @@
     "networkPolicyConfig": {
       "disabled": true
     }
-<<<<<<< HEAD
   },
   "anonymousAuthenticationConfig": {
     "mode": "ENABLED"
-=======
-  ]
-}
-
----
-
-POST https://serviceusage.googleapis.com/v1/projects/example-project-01/services/gkehub.googleapis.com:enable?alt=json&prettyPrint=false
-Content-Type: application/json
-User-Agent: google-api-go-client/0.5 kcc/${kccVersion} (+https://github.com/GoogleCloudPlatform/k8s-config-connector) kcc/controller-manager/${kccVersion}
-
-{}
-
-200 OK
-Content-Type: application/json; charset=UTF-8
-Server: ESF
-Vary: Origin
-Vary: X-Origin
-Vary: Referer
-X-Content-Type-Options: nosniff
-X-Frame-Options: SAMEORIGIN
-X-Xss-Protection: 0
-
-{
-  "name": "operations/${operationID}"
-}
-
----
-
-GET https://serviceusage.googleapis.com/v1beta1/operations/${operationID}?alt=json
-Content-Type: application/json
-User-Agent: kcc/${kccVersion} (+https://github.com/GoogleCloudPlatform/k8s-config-connector) kcc/controller-manager/${kccVersion}
-
-200 OK
-Content-Type: application/json; charset=UTF-8
-Server: ESF
-Vary: Origin
-Vary: X-Origin
-Vary: Referer
-X-Content-Type-Options: nosniff
-X-Frame-Options: SAMEORIGIN
-X-Xss-Protection: 0
-
-{
-  "done": true,
-  "metadata": {
-    "@type": "type.googleapis.com/google.protobuf.Empty",
-    "value": {}
->>>>>>> 8a3e1906
   },
   "autopilot": {},
   "autoscaling": {
@@ -985,7 +910,6 @@
       "privateEndpoint": "${privateEndpointIPV4}",
       "publicEndpoint": "${publicEndpointIPV4}"
     }
-<<<<<<< HEAD
   },
   "createTime": "2024-04-01T12:34:56.123456Z",
   "currentMasterVersion": "1.30.5-gke.1014001",
@@ -1232,31 +1156,6 @@
     "workloadPool": "example-project-01.svc.id.goog"
   },
   "zone": "us-central1-a"
-=======
-  ]
-}
-
----
-
-POST https://serviceusage.googleapis.com/v1/projects/example-project-01/services/anthosconfigmanagement.googleapis.com:enable?alt=json&prettyPrint=false
-Content-Type: application/json
-User-Agent: google-api-go-client/0.5 kcc/${kccVersion} (+https://github.com/GoogleCloudPlatform/k8s-config-connector) kcc/controller-manager/${kccVersion}
-
-{}
-
-200 OK
-Content-Type: application/json; charset=UTF-8
-Server: ESF
-Vary: Origin
-Vary: X-Origin
-Vary: Referer
-X-Content-Type-Options: nosniff
-X-Frame-Options: SAMEORIGIN
-X-Xss-Protection: 0
-
-{
-  "name": "operations/${operationID}"
->>>>>>> 8a3e1906
 }
 
 ---
@@ -1330,10 +1229,6 @@
 X-Xss-Protection: 0
 
 {
-  "metadata": {
-    "@type": "type.googleapis.com/google.protobuf.Empty",
-    "value": {}
-  },
   "name": "operations/${operationID}"
 }
 
@@ -1415,10 +1310,6 @@
 X-Xss-Protection: 0
 
 {
-  "metadata": {
-    "@type": "type.googleapis.com/google.protobuf.Empty",
-    "value": {}
-  },
   "name": "operations/${operationID}"
 }
 
@@ -1503,10 +1394,6 @@
 X-Xss-Protection: 0
 
 {
-  "metadata": {
-    "@type": "type.googleapis.com/google.protobuf.Empty",
-    "value": {}
-  },
   "name": "operations/${operationID}"
 }
 
